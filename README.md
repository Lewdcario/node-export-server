**Note:** If you use the public Export Server at [https://export.highcharts.com](https://export.highcharts.com) you should read our [Terms of use and Fair Usage Policy](https://www.highcharts.com/docs/export-module/privacy-disclaimer-export). Note that a valid Highcharts License is required to do exports.

# Highcharts Node.js Export Server

Convert Highcharts.JS charts into static image files.

## Upgrade Notes

In most cases, v4 should serve as a drop-in replacement for v2 and v3. However, due to changes in the browser backend, various tweaks related to process handling (e.g., worker counts, and so on) may now have different effects than before.

Significant changes have been made to the API for using the server as a Node.js module. While a compatibility layer has been created to address this, it is recommended to transition to the new API described below. It is worth noting that the compatibility layer may be deprecated at some point in the future.

An important note is that the Export Server now requires `Node.js v18.12.0` or a higher version.

Additionally, with the v3 release, we transitioned from HTTP to HTTPS for export.highcharts.com, so all requests sent to our public server now must use the HTTPS protocol.

## Changelog

**Version 4 introduces some breaking changes, mostly related to renamed options, environment variables, function names, and reordered function parameters. For further details, please refer to the changelog document provided below, under the Breaking Changes section.**

The full change log for all versions can be viewed [here](CHANGELOG.md).

# What & Why

This Node.js application/service converts [Highcharts.JS](http://highcharts.com) charts into static image files, supporting PNG, JPEG, SVG, and PDF output. The input can be either SVG or JSON-formatted chart options.

The application is versatile and can be used as a CLI (Command Line Interface), an HTTP server, or as a Node.js module.

## Use Cases

The primary use case for the Export Server is scenarios requiring headless conversion of charts. Common cases of using include automatic report generation, static caching, and incorporating charts into presentations or other documents.

In addition, the HTTP mode enables you to run your own Export Server for users, reducing reliance on the public `https://export.highcharts.com/` server, which has rate limitations.

The HTTP server can be run either independently, integrating with your other applications and services, or in a way that directs the export buttons on your charts to your customized server.

To implement the latter, include the following configuration in your chart options:

```
{
  exporting: {
    url: "<IP to the self-hosted Export Server>"
  }
}
```

For systems that generate automatic reports, using the Export Server as a Node.js module is a great fit - especially if your report generator is also written in Node.js. Check [here](https://github.com/highcharts/node-export-server#nodejs-module) for examples.

# Install

First, make sure you have Node.js installed. If not, visit [nodejs.org](https://nodejs.org/en/download/), download and install Node.js for your platform. For compatibility reasons, version `18.12.0` or higher is required.

Once Node.js is installed, proceed to install the Export Server by opening a terminal and typing:

```
npm install highcharts-export-server -g
```

or:

```
git clone https://github.com/highcharts/node-export-server
npm install
npm link
```

Depending on your Node.js installation method, you might need to create a symlink from `nodejs` to `node`. For example, on Linux:

```
ln -s `which nodejs` /usr/bin/node
```

# Running

To use the Export Server, simply run the following command with the correct arguments:

```
highcharts-export-server <arguments>
```

# Configuration

There are four main ways of loading configurations:

- By loading default options from the `lib/schemas/config.js` file.
- By loading options from a custom JSON file.
- By providing configurations via environment variables from the `.env` file.
- By passing arguments through command line interface (CLI).

...or any combination of the four. In such cases, the options from the later step take precedence (config file -> custom JSON -> envs -> CLI arguments).

## Default JSON Config

The JSON below represents the default configuration stored in the `lib/schemas/config.js` file. If no `.env` file is found (more details on the file and environment variables below), these options will be used.

The format, along with its default values, is as follows (using the recommended ordering of core and module scripts below):

```
{
  "puppeteer": {
    "args": [/* See the lib/schemas/config.js file */]
  },
  "highcharts": {
    "version": "latest",
    "cdnUrl": "https://code.highcharts.com",
    "forceFetch": false,
    "cachePath": ".cache",
    "coreScripts": [
      "highcharts",
      "highcharts-more",
      "highcharts-3d"
    ],
    "moduleScripts": [
      "stock",
      "map",
      "gantt",
      "exporting",
      "parallel-coordinates",
      "accessibility",
      "annotations-advanced",
      "boost-canvas",
      "boost",
      "data",
      "data-tools",
      "draggable-points",
      "static-scale",
      "broken-axis",
      "heatmap",
      "tilemap",
      "tiledwebmap",
      "timeline",
      "treemap",
      "treegraph",
      "item-series",
      "drilldown",
      "histogram-bellcurve",
      "bullet",
      "funnel",
      "funnel3d",
      "geoheatmap",
      "pyramid3d",
      "networkgraph",
      "overlapping-datalabels",
      "pareto",
      "pattern-fill",
      "pictorial",
      "price-indicator",
      "sankey",
      "arc-diagram",
      "dependency-wheel",
      "series-label",
      "series-on-point",
      "solid-gauge",
      "sonification",
      "stock-tools",
      "streamgraph",
      "sunburst",
      "variable-pie",
      "variwide",
      "vector",
      "venn",
      "windbarb",
      "wordcloud",
      "xrange",
      "no-data-to-display",
      "drag-panes",
      "debugger",
      "dumbbell",
      "lollipop",
      "cylinder",
      "organization",
      "dotplot",
      "marker-clusters",
      "hollowcandlestick",
      "heikinashi",
      "flowmap",
      "export-data",
      "navigator",
      "textpath"
    ],
    "indicatorScripts": [
      "indicators-all"
    ],
    "customScripts": [
      "https://cdnjs.cloudflare.com/ajax/libs/moment.js/2.30.1/moment.min.js",
      "https://cdnjs.cloudflare.com/ajax/libs/moment-timezone/0.5.45/moment-timezone-with-data.min.js"
    ]
  },
  "export": {
    "infile": null,
    "instr": null,
    "options": null,
    "svg": null,
    "outfile": null,
    "type": "png",
    "constr": "chart",
    "b64": false,
    "noDownload": false,
    "defaultHeight": 400,
    "defaultWidth": 600,
    "defaultScale": 1,
    "height": null,
    "width": null,
    "scale": null,
    "globalOptions": null,
    "themeOptions": null,
    "batch": null,
    "rasterizationTimeout": 1500
  },
  "customLogic": {
    "allowCodeExecution": false,
    "allowFileResources": false,
    "customCode": null,
    "callback": null,
    "resources": null,
    "loadConfig": null,
    "createConfig": null
  },
  "server": {
    "enable": false,
    "host": "0.0.0.0",
    "port": 7801,
    "benchmarking": false,
    "proxy": {
      "host": null,
      "port": null,
      "timeout": 5000
    },
    "rateLimiting": {
      "enable": false,
      "maxRequests": 10,
      "window": 1,
      "delay": 0,
      "trustProxy": false,
      "skipKey": null,
      "skipToken": null
    },
    "ssl": {
      "enable": false,
      "force": false,
      "port": 443,
      "certPath": null
    }
  },
  "pool": {
    "minWorkers": 4,
    "maxWorkers": 8,
    "workLimit": 40,
    "acquireTimeout": 5000,
    "createTimeout": 5000,
    "destroyTimeout": 5000,
    "idleTimeout": 30000,
    "createRetryInterval": 200,
    "reaperInterval": 1000,
    "benchmarking": false
  },
  "logging": {
    "level": 4,
    "file": "highcharts-export-server.log",
    "dest": "log",
    "toConsole": true,
    "toFile": true
  },
  "ui": {
    "enable": false,
    "route": "/"
  },
  "other": {
    "nodeEnv": "production",
    "listenToProcessExits": true,
    "noLogo": false,
    "hardResetPage": false,
    "browserShellMode": true
  },
  "debug": {
    "enable": false,
    "headless": true,
    "devtools": false,
    "listenToConsole": false,
    "dumpio": false,
    "slowMo": 0,
    "debuggingPort": 9222
  },
  "webSocket": {
    "enable": false,
    "reconnect": false,
    "rejectUnauthorized": false,
    "pingTimeout": 16000,
    "reconnectInterval": 3000,
    "reconnectAttempts": 3,
    "messageInterval": 3600000,
    "gatherAllOptions": false,
    "url": null
  }
}
```

## Custom JSON Config

To load an additional JSON configuration file, use the `--loadConfig <filepath>` option. This JSON file can either be manually created or generated through a prompt triggered by the `--createConfig <filepath>` option. The value of the `<filepath>` must be set with the _.json_ extension.

## Environment Variables

These variables are set in your environment and take precedence over options from the `lib/schemas/config.js` file. They can be set in the `.env` file (refer to the `.env.sample` file). If you prefer setting these variables through the `package.json`, use `export` command on Linux/Mac OS X and `set` command on Windows.

_Available variables:_

### Puppeteer Config

- `PUPPETEER_ARGS`: A stringified version of additional Puppeteer arguments sent during browser initialization. The string can be enclosed in _[_ and _]_, and the arguments must be separated by the _;_ character (defaults to ``).

### Highcharts Config

- `HIGHCHARTS_VERSION`: Highcharts version to use (defaults to `latest`).
- `HIGHCHARTS_CDN_URL`: Highcharts CDN URL of scripts to be used (defaults to `https://code.highcharts.com/`).
- `HIGHCHARTS_FORCE_FETCH`: The flag that determines whether to refetch all scripts after each server rerun (defaults to `false`).
- `HIGHCHARTS_CACHE_PATH`: A directory path where the fetched Highcharts scripts should be placed (defaults to `.cache`).
- `HIGHCHARTS_ADMIN_TOKEN`: An authentication token that is required to switch the Highcharts version on the server at runtime (defaults to ``).
- `HIGHCHARTS_CORE_SCRIPTS`: Highcharts core scripts to fetch (defaults to ``).
- `HIGHCHARTS_MODULE_SCRIPTS`: Highcharts module scripts to fetch (defaults to ``).
- `HIGHCHARTS_INDICATOR_SCRIPTS`: Highcharts indicator scripts to fetch (defaults to ``).
<<<<<<< HEAD
- `HIGHCHARTS_CUSTOM_SCRIPTS`: Additional custom scripts or dependencies to fetch (defaults to ``).
=======
- `HIGHCHARTS_FORCE_FETCH`: The flag that determines whether to refetch all scripts after each server rerun (defaults to `false`).
- `HIGHCHARTS_CACHE_PATH`: In which directory should the fetched Highcharts scripts be placed (defaults to `.cache`). Since v4.0.3 can be either absolute or relative path.
- `HIGHCHARTS_ADMIN_TOKEN`: An authentication token that is required to switch the Highcharts version on the server at runtime (defaults to ``).
>>>>>>> 4688a0ab

### Export Config

- `EXPORT_TYPE`: The format of the file to export to. Can be **jpeg**, **png**, **pdf**, or **svg** (defaults to `png`).
- `EXPORT_CONSTR`: The constructor to use. Can be **chart**, **stockChart**, **mapChart**, or **ganttChart** (defaults to `chart`).
- `EXPORT_B64`: Boolean flag, set to **true** to receive the chart in the _base64_ format instead of the _binary_ (defaults to `false`).
- `EXPORT_NO_DOWNLOAD`: Boolean flag, set to **true** to exclude attachment headers from the response (defaults to `false`).
- `EXPORT_HEIGHT`: The height of the exported chart. Overrides the option in the chart settings (defaults to ``).
- `EXPORT_WIDTH`: The width of the exported chart. Overrides the option in the chart settings (defaults to ``).
- `EXPORT_SCALE`: The scale of the exported chart. Ranges between **0.1** and **5.0** (defaults to ``).
- `EXPORT_DEFAULT_HEIGHT`: The default height for exported charts if not set explicitly (defaults to `400`).
- `EXPORT_DEFAULT_WIDTH`: The default width for exported charts if not set explicitly (defaults to `600`).
- `EXPORT_DEFAULT_SCALE`: The default scale for exported charts if not set explicitly. Ranges between **0.1** and **5.0** (defaults to `1`).
- `EXPORT_RASTERIZATION_TIMEOUT`: The specified duration, in milliseconds, to wait for rendering a webpage (defaults to `1500`).

### Custom Logic Config

- `CUSTOM_LOGIC_ALLOW_CODE_EXECUTION`: Controls whether the execution of arbitrary code is allowed during the exporting process (defaults to `false`).
- `CUSTOM_LOGIC_ALLOW_FILE_RESOURCES`: Controls the ability to inject resources from the filesystem. This setting has no effect when running as a server (defaults to `false`).

### Server Config

- `SERVER_ENABLE`: If set to **true**, the server starts on 0.0.0.0 (defaults to `false`).
- `SERVER_HOST`: The hostname of the server. Additionally, it starts a server listening on the provided hostname (defaults to `0.0.0.0`).
- `SERVER_PORT`: The port to be used for the server when enabled (defaults to `7801`).
- `SERVER_BENCHMARKING`: Indicates whether to display a message with the duration, in milliseconds, of specific actions that occur on the server while serving a request (defaults to `false`).

### Server Proxy Config

- `SERVER_PROXY_HOST`: The host of the proxy server to use, if it exists (defaults to ``).
- `SERVER_PROXY_PORT`: The port of the proxy server to use, if it exists (defaults to ``).
- `SERVER_PROXY_TIMEOUT`: The timeout, in milliseconds, for the proxy server to use, if it exists (defaults to `5000`).

### Server Rate Limiting Config

- `SERVER_RATE_LIMITING_ENABLE`: Enables rate limiting for the server (defaults to `false`).
- `SERVER_RATE_LIMITING_MAX_REQUESTS`: The maximum number of requests allowed in one minute (defaults to `10`).
- `SERVER_RATE_LIMITING_WINDOW`: The time window, in minutes, for the rate limiting (defaults to `1`).
- `SERVER_RATE_LIMITING_DELAY`: The delay duration for each successive request before reaching the maximum limit (defaults to `0`).
- `SERVER_RATE_LIMITING_TRUST_PROXY`: Set this to **true** if the server is behind a load balancer (defaults to `false`).
- `SERVER_RATE_LIMITING_SKIP_KEY`: Allows bypassing the rate limiter and should be provided with the `skipToken` argument (defaults to ``).
- `SERVER_RATE_LIMITING_SKIP_TOKEN`: Allows bypassing the rate limiter and should be provided with the `skipKey` argument (defaults to ``).

### Server SSL Config

- `SERVER_SSL_ENABLE`: Enables or disables the SSL protocol (defaults to `false`).
- `SERVER_SSL_FORCE`: If set to **true**, the server is forced to serve only over HTTPS (defaults to `false`).
- `SERVER_SSL_PORT`: The port on which to run the SSL server (defaults to `443`).
- `SERVER_SSL_CERT_PATH`: The path to the SSL certificate/key file (defaults to ``).

### Pool Config

- `POOL_MIN_WORKERS`: The number of minimum and initial pool workers to spawn (defaults to `4`).
- `POOL_MAX_WORKERS`: The number of maximum pool workers to spawn (defaults to `8`).
- `POOL_WORK_LIMIT`: The number of work pieces that can be performed before restarting the worker process (defaults to `40`).
- `POOL_ACQUIRE_TIMEOUT`: The duration, in milliseconds, to wait for acquiring a resource (defaults to `5000`).
- `POOL_CREATE_TIMEOUT`: The duration, in milliseconds, to wait for creating a resource (defaults to `5000`).
- `POOL_DESTROY_TIMEOUT`: The duration, in milliseconds, to wait for destroying a resource (defaults to `5000`).
- `POOL_IDLE_TIMEOUT`: The duration, in milliseconds, after which an idle resource is destroyed (defaults to `30000`).
- `POOL_CREATE_RETRY_INTERVAL`: The duration, in milliseconds, to wait before retrying the create process in case of a failure (defaults to `200`).
- `POOL_REAPER_INTERVAL`: The duration, in milliseconds, after which the check for idle resources to destroy is triggered (defaults to `1000`).
- `POOL_BENCHMARKING`: Indicates whether to show statistics for the pool of resources or not (defaults to `false`).

### Logging Config

- `LOGGING_LEVEL`: The logging level to be used. Can be **0** - silent, **1** - error, **2** - warning, **3** - notice, **4** - verbose or **5** - benchmark (defaults to `4`).
- `LOGGING_FILE`: The name of a log file. The `logToFile` and `logDest` options also need to be set to enable file logging (defaults to `highcharts-export-server.log`).
- `LOGGING_DEST`: The path to store log files. The `logToFile` option also needs to be set to enable file logging (defaults to `log`).
- `LOGGING_TO_CONSOLE`: Enables or disables showing logs in the console (defaults to `true`).
- `LOGGING_TO_FILE`: Enables or disables creation of the log directory and saving the log into a .log file (defaults to `true`).

### UI Config

- `UI_ENABLE`: Enables or disables the user interface (UI) for the Export Server (defaults to `false`).
- `UI_ROUTE`: The endpoint route to which the user interface (UI) should be attached (defaults to `/`).

### Other Config

- `OTHER_NODE_ENV`: The type of Node.js environment. The value controls whether to include the error's stack in a response or not. Can be development or production (defaults to `production`).
- `OTHER_LISTEN_TO_PROCESS_EXITS`: Decides whether or not to attach _process.exit_ handlers (defaults to `true`).
- `OTHER_NO_LOGO`: Skip printing the logo on a startup. Will be replaced by a simple text (defaults to `false`).
- `OTHER_HARD_RESET_PAGE`: Determines whether the page's content should be reset from scratch, including Highcharts scripts (defaults to `false`).
- `OTHER_BROWSER_SHELL_MODE`: Decides whether to enable older but much more performant _shell_ mode for the browser (defaults to `true`).

### Debugging Config

- `DEBUG_ENABLE`: Enables or disables debug mode for the underlying browser (defaults to `false`).
- `DEBUG_HEADLESS`: Controls the mode in which the browser is launched when in the debug mode (defaults to `true`).
- `DEBUG_DEVTOOLS`: Decides whether to enable DevTools when the browser is in a headful state (defaults to `false`).
- `DEBUG_LISTEN_TO_CONSOLE`: Decides whether to enable a listener for console messages sent from the browser (defaults to `false`).
- `DEBUG_DUMPIO`: Redirects browser process stdout and stderr to process.stdout and process.stderr (defaults to `false`).
- `DEBUG_SLOW_MO`: Slows down Puppeteer operations by the specified number of milliseconds (defaults to `0`).
- `DEBUG_DEBUGGING_PORT`: Specifies the debugging port (defaults to `9222`).

### WebSocket Config

- `WEB_SOCKET_ENABLE`: Enables or disables the WebSocket connection (defaults to `false`).
- `WEB_SOCKET_RECONNECT`: Controls whether or not to try reconnecting to the WebSocket server in case of a disconnect (defaults to `false`).
- `WEB_SOCKET_REJECT_UNAUTHORIZED`: Determines whether the client verifies the server's SSL/TLS certificate during the handshake process (defaults to `false`).
- `WEB_SOCKET_PING_TIMEOUT`: The timeout, in milliseconds, for the heartbeat mechanism between the client and server (defaults to `16000`).
- `WEB_SOCKET_RECONNECT_INTERVAL`: The interval, in milliseconds, for the reconnect attempt (defaults to `3000`).
- `WEB_SOCKET_RECONNECT_ATTEMPTS`: The number of reconnect attempts before returning a connection error (defaults to `3`).
- `WEB_SOCKET_MESSAGE_INTERVAL`: The interval, in milliseconds, for auto sending the data through a WebSocket connection (defaults to `3600000`).
- `WEB_SOCKET_GATHER_ALL_OPTIONS`: Decides whether or not to gather all chart's options or only ones defined in the **telemetry.json** file (defaults to `false`).
- `WEB_SOCKET_URL`: The URL of the WebSocket server (defaults to ``).
- `WEB_SOCKET_SECRET`: The secret used to create a JSON Web Token sent to the WebSocket server (defaults to ``).

## Command Line Arguments

To supply command line arguments, add them as flags when running the application:
`highcharts-export-server --flag1 value --flag2 value ...`

For readability reasons, many options passed as CLI arguments have slightly different names, which combine the option and the section it comes from. For example, to set `server.enable`, use `--enableServer`. This way, it is clear which option is being set. The full listing of CLI options can be seen by typing the `highcharts-export-server --help` command in the console.

_Available options:_

- `--puppeteerArgs`: A stringified version of additional Puppeteer arguments sent during browser initialization. The string can be enclosed in _[_ and _]_, and the arguments must be separated by the _;_ character (defaults to [Default JSON Config](#default-json-config)).
- `--version`: Highcharts version to use (defaults to `latest`).
- `--cdnUrl`: Highcharts CDN URL of scripts to be used (defaults to `https://code.highcharts.com/`).
- `--forceFetch`: The flag that determines whether to refetch all scripts after each server rerun (defaults to `false`).
- `--cachePath`: A directory path where the fetched Highcharts scripts should be placed (defaults to `.cache`).
- `--coreScripts`: Highcharts core scripts to fetch (defaults to [Default JSON Config](#default-json-config)).
- `--moduleScripts`: Highcharts module scripts to fetch (defaults to [Default JSON Config](#default-json-config)).
- `--indicatorScripts`: Highcharts indicator scripts to fetch (defaults to [Default JSON Config](#default-json-config)).
- `--customScripts`: Additional custom scripts or dependencies to fetch (defaults to [Default JSON Config](#default-json-config)).
- `--infile`: The input file should include a name and a type (**.json** or **.svg**) and must be a correctly formatted JSON or SVG file (defaults to `null`).
- `--instr`: An input in a form of a stringified JSON or SVG file. Overrides the `--infile` option (defaults to `null`).
- `--options`: An alias for the `--instr` option (defaults to `null`).
- `--svg`: A string containing SVG representation to render as a chart (defaults to `null`).
- `--outfile`: The output filename, accompanied by a type (**jpeg**, **png**, **pdf**, or **svg**). Ignores the `--type` flag (defaults to `null`).
- `--type`: The format of the file to export to. Can be **jpeg**, **png**, **pdf**, or **svg** (defaults to `png`).
- `--constr`: The constructor to use. Can be **chart**, **stockChart**, **mapChart**, or **ganttChart** (defaults to `chart`).
- `--b64`: Boolean flag, set to **true** to receive the chart in the _base64_ format instead of the _binary_ (defaults to `false`).
- `--noDownload`: Boolean flag, set to **true** to exclude attachment headers from the response (defaults to `false`).
- `--height`: The height of the exported chart. Overrides the option in the chart settings (defaults to `null`).
- `--width`: The width of the exported chart. Overrides the option in the chart settings (defaults to `null`).
- `--scale`: The scale of the exported chart. Ranges between **0.1** and **5.0** (defaults to `null`).
- `--defaultHeight`: The default height for exported charts if not set explicitly (defaults to `400`).
- `--defaultWidth`: The default width for exported charts if not set explicitly (defaults to `600`).
- `--defaultScale`: The default scale for exported charts if not set explicitly. Ranges between **0.1** and **5.0** (defaults to `1`).
- `--globalOptions`: Either a stringified JSON or a filename containing global options to be passed into the `Highcharts.setOptions` (defaults to `null`).
- `--themeOptions`: Either a stringified JSON or a filename containing theme options to be passed into the `Highcharts.setOptions` (defaults to `null`).
- `--batch`: Initiates a batch job with a string containing input/output pairs: **"in=out;in=out;.."** (defaults to `null`).
- `--rasterizationTimeout`: The specified duration, in milliseconds, to wait for rendering a webpage (defaults to `1500`).
- `--allowCodeExecution`: Controls whether the execution of arbitrary code is allowed during the exporting process (defaults to `false`).
- `--allowFileResources`: Controls the ability to inject resources from the filesystem. This setting has no effect when running as a server (defaults to `false`).
- `--customCode`: Custom code to execute before chart initialization. It can be a function, code wrapped within a function, or a filename with the _.js_ extension (defaults to `null`).
- `--callback`: JavaScript code to run during construction. It can be a function or a filename with the _.js_ extension (defaults to `null`).
- `--resources`: Additional resources in the form of a stringified JSON. It may contain `files` (array of JS filenames), `js` (stringified JS), and `css` (stringified CSS) sections (defaults to `null`).
- `--loadConfig`: A file containing a pre-defined configuration to use (defaults to `null`).
- `--createConfig`: Enables setting options through a prompt and saving them in a provided config file (defaults to `null`).
- `--enableServer`: If set to **true**, the server starts on 0.0.0.0 (defaults to `false`).
- `--host`: The hostname of the server. Additionally, it starts a server listening on the provided hostname (defaults to `0.0.0.0`).
- `--port`: The port to be used for the server when enabled (defaults to `7801`).
- `--serverBenchmarking`: Indicates whether to display a message with the duration, in milliseconds, of specific actions that occur on the server while serving a request (defaults to `false`).
- `--proxyHost`: The host of the proxy server to use, if it exists (defaults to `null`).
- `--proxyPort`: The port of the proxy server to use, if it exists (defaults to `false`).
- `--proxyTimeout`: The timeout, in milliseconds, for the proxy server to use, if it exists (defaults to `5000`).
- `--enableRateLimiting`: Enables rate limiting for the server (defaults to `false`).
- `--maxRequests`: The maximum number of requests allowed in one minute (defaults to `10`).
- `--window`: The time window, in minutes, for the rate limiting (defaults to `1`).
- `--delay`: The delay duration for each successive request before reaching the maximum limit (defaults to `0`).
- `--trustProxy`: Set this to **true** if the server is behind a load balancer (defaults to `false`).
- `--skipKey`: Allows bypassing the rate limiter and should be provided with the `skipToken` argument (defaults to `null`).
- `--skipToken`: Allows bypassing the rate limiter and should be provided with the `skipKey` argument (defaults to `null`).
- `--enableSsl`: Enables or disables the SSL protocol (defaults to `false`).
- `--sslForce`: If set to **true**, the server is forced to serve only over HTTPS (defaults to `false`).
- `--sslPort`: The port on which to run the SSL server (defaults to `443`).
- `--sslCertPath`: The path to the SSL certificate/key file (defaults to `null`).
- `--minWorkers`: The number of minimum and initial pool workers to spawn (defaults to `4`).
- `--maxWorkers`: The number of maximum pool workers to spawn (defaults to `8`).
- `--workLimit`: The number of work pieces that can be performed before restarting the worker process (defaults to `40`).
- `--acquireTimeout`: The duration, in milliseconds, to wait for acquiring a resource (defaults to `5000`).
- `--createTimeout`: The duration, in milliseconds, to wait for creating a resource (defaults to `5000`).
- `--destroyTimeout`: The duration, in milliseconds, to wait for destroying a resource (defaults to `5000`).
- `--idleTimeout`: The duration, in milliseconds, after which an idle resource is destroyed (defaults to `30000`).
- `--createRetryInterval`: The duration, in milliseconds, to wait before retrying the create process in case of a failure (defaults to `200`).
- `--reaperInterval`: The duration, in milliseconds, after which the check for idle resources to destroy is triggered (defaults to `1000`).
- `--poolBenchmarking`: Indicates whether to show statistics for the pool of resources or not (defaults to `false`).
- `--logLevel`: The logging level to be used. Can be **0** - silent, **1** - error, **2** - warning, **3** - notice, **4** - verbose or **5** - benchmark (defaults to `4`).
- `--logFile`: The name of a log file. The `logToFile` and `logDest` options also need to be set to enable file logging (defaults to `highcharts-export-server.log`).
- `--logDest`: The path to store log files. The `logToFile` option also needs to be set to enable file logging (defaults to `log`).
- `--logToConsole`: Enables or disables showing logs in the console (defaults to `true`).
- `--logToFile`: Enables or disables creation of the log directory and saving the log into a .log file (defaults to `true`).
- `--enableUi`: Enables or disables the user interface (UI) for the Export Server (defaults to `false`).
- `--uiRoute`: The endpoint route to which the user interface (UI) should be attached (defaults to `/`).
- `--nodeEnv`: The type of Node.js environment. The value controls whether to include the error's stack in a response or not. Can be development or production (defaults to `production`).
- `--listenToProcessExits`: Decides whether or not to attach _process.exit_ handlers (defaults to `true`).
- `--noLogo`: Skip printing the logo on a startup. Will be replaced by a simple text (defaults to `false`).
- `--hardResetPage`: Determines whether the page's content should be reset from scratch, including Highcharts scripts (defaults to `false`).
- `--browserShellMode`: Decides whether to enable older but much more performant _shell_ mode for the browser (defaults to `true`).
- `--enableDebug`: Enables or disables debug mode for the underlying browser (defaults to `false`).
- `--headless`: Controls the mode in which the browser is launched when in the debug mode (defaults to `true`).
- `--devtools`: Decides whether to enable DevTools when the browser is in a headful state (defaults to `false`).
- `--listenToConsole`: Decides whether to enable a listener for console messages sent from the browser (defaults to `false`).
- `--dumpio`: Redirects browser process stdout and stderr to process.stdout and process.stderr (defaults to `false`).
- `--slowMo`: Slows down Puppeteer operations by the specified number of milliseconds (defaults to `0`).
- `--debuggingPort`: Specifies the debugging port (defaults to `9222`).
- `--enableWs`: Enables or disables the WebSocket connection (defaults to `false`).
- `--wsReconnect`: Controls whether or not to try reconnecting to the WebSocket server in case of a disconnect (defaults to `false`).
- `--wsRejectUnauthorized`: Determines whether the client verifies the server's SSL/TLS certificate during the handshake process (defaults to `false`).
- `--wsPingTimeout`: The timeout, in milliseconds, for the heartbeat mechanism between the client and server (defaults to `16000`).
- `--wsReconnectInterval`: The interval, in milliseconds, for the reconnect attempt (defaults to `3000`).
- `--wsReconnectAttempts`: The number of reconnect attempts before returning a connection error (defaults to `3`).
- `--wsMessageInterval`: The interval, in milliseconds, for auto sending the data through a WebSocket connection (defaults to `3600000`).
- `--wsGatherAllOptions`: Decides whether or not to gather all chart's options or only ones defined in the **telemetry.json** file (defaults to `false`).
- `--wsUrl`: The URL of the WebSocket server (defaults to `null`).

# HTTP Server

Apart from using as a CLI tool, which allows you to run one command at a time, it is also possible to configure the server to accept POST requests. The simplest way to enable the server is to run the command below:

`highcharts-export-server --enableServer true`

## Server Test

To test if the server is running correctly, you can send a simple POST request, e.g. by using Curl:

```
curl -H "Content-Type: application/json" -X POST -d '{"infile":{"title": {"text": "Chart"}, "xAxis": {"categories": ["Jan", "Feb", "Mar"]}, "series": [{"data": [29.9, 71.5, 106.4]}]}}' 127.0.0.1:7801 -o chart.png
```

The above should result in a chart being generated and saved in a file named `chart.png`.

## SSL

To enable SSL support, add `--certPath <path to key/crt>` when running the server. Note that the certificate files needs to be named as such:

- `server.crt`
- `server.key`

## HTTP Server POST Arguments

_Available request arguments:_

The server accepts the following arguments in a POST request body:

- `infile`: Chart options in the form of JSON or stringified JSON.
- `options`: An alias for the `infile` option.
- `data`: Another alias for the `infile` option.
- `svg`: A string containing SVG representation to render as a chart.
- `type`: The format of an exported chart (can be **png**, **jpeg**, **pdf** or **svg**). Mimetypes can also be used.
- `constr`: The constructor to use (can be **chart**, **stockChart**, **mapChart** or **ganttChart**).
- `height`: The height of the exported chart.
- `width`: The width of the exported chart.
- `scale`: The scale factor of the exported chart. Use it to improve resolution in PNG and JPEG, for example setting scale to 2 on a 600px chart will result in a 1200px output.
- `globalOptions`: Either a JSON or a stringified JSON with global options to be passed into `Highcharts.setOptions`.
- `themeOptions`: Either a JSON or a stringified JSON with theme options to be passed into `Highcharts.setOptions`.
- `resources`: Additional resources in the form of a JSON or a stringified JSON. It may contain `files` (array of JS filenames), `js` (stringified JS), and `css` (stringified CSS) sections.
- `callback`: Stringified JavaScript function to execute in the Highcharts constructor.
- `customCode`: Custom code to be executed before the chart initialization. This can be a function, code wrapped within a function, or a filename with the _.js_ extension. Both `allowFileResources` and `allowCodeExecution` must be set to **true** for the option to be considered.
- `b64`: Boolean flag, set to **true** to receive the chart in the _base64_ format instead of the _binary_.
- `noDownload`: Boolean flag, set to **true** to exclude attachment headers from the response.

The server responds to `application/json`, `multipart/form-data`, and URL encoded requests.

CORS is enabled for the server.

It is recommended to run the server using [pm2](https://www.npmjs.com/package/pm2) unless running in a managed environment/container. Please refer to the pm2 documentation for details on how to set this up.

## Available Endpoints

- POST

  - `/`: An endpoint for exporting charts.
  - `/:filename` - An endpoint for exporting charts with a specified filename parameter to save the chart to. The file will be downloaded with the _{filename}.{type}_ name (the `noDownload` must be set to **false**).
  - `/version_change/:newVersion`: An authenticated endpoint allowing the modification of the Highcharts version on the server through the use of a token.

- GET
  - `/`: An endpoint to perform exports through the user interface the server allows it.
  - `/health`: An endpoint for outputting basic statistics for the server.

## Switching Highcharts Version At Runtime

If the `HIGHCHARTS_ADMIN_TOKEN` is set, you can use the `POST /version_change/:newVersion` route to switch the Highcharts version on the server at runtime, ie. without restarting or redeploying the application.

A sample request to change the version to 10.3.3 is as follows:

```
curl -H 'hc-auth: <YOUR AUTH TOKEN>' -X POST <SERVER URL>/version_change/10.3.3
```

e.g.

```
curl -H 'hc-auth: 12345' -X POST 127.0.0.1:7801/version_change/10.3.3
```

This is useful to e.g. upgrade to the latest HC version without downtime.

# Node.js Module

Finally, the Export Server can also be used as a Node.js module to simplify integrations:

```
// Import the Highcharts Export Server module
const exporter = require('highcharts-export-server');

// Options correspond to the available CLI/HTTP arguments described above
const customOptions = {
  export: {
    type: 'png',
    options: {
      title: {
        text: 'My Chart'
      },
      xAxis: {
        categories: ["Jan", "Feb", "Mar", "Apr"]
      },
      series: [
        {
          type: 'line',
          data: [1, 3, 2, 4]
        },
        {
          type: 'line',
          data: [5, 3, 4, 2]
        }
      ]
    }
  }
};

// Set options with user configuration
const options = exporter.setOptions(customOptions);

// Must initialize exporting before being able to export charts
await exporter.initExport(options);

// Perform an export
await exporter.startExport(options, async (error, data) => {
  // The export result is now in data
  // It will be base64 encoded (data.result)

  // Kill the pool when we are done with it
  await exporter.killPool();
});
```

In order for everything to work as it is supposed to, the `setOptions` function must be called before running the `initExport` and any export-related function (`startExport`, `singleExport`, or `batchExport`) to correctly initialize all option values.

## CommonJS Support

This package supports both CommonJS and ES modules.

## Node.js API Reference

**highcharts-export-server module**

- `server`: The server instance which offers the following functions:

  - `async startServer(serverConfig)`: The same as `startServer` described below.

    - `{Object} serverConfig`: The server configuration object.

  - `closeServers()`: Closes all servers associated with Express app instance.

  - `getServers()`: Get all servers associated with Express app instance.

  - `enableRateLimiting(limitConfig)`: Enable rate limiting for the server.

    - `{Object} limitConfig`: Configuration object for rate limiting.

  - `getExpress()`: Get the Express instance.

  - `getApp()`: Get the Express app instance.

  - `use(path, ...middlewares)`: Apply middleware(s) to a specific path.

    - `{string} path`: The route path to which the middleware(s) should be applied.
    - `{...Function} middlewares`: The middleware functions to be applied.

  - `get(path, ...middlewares)`: Set up a route with GET method and apply middleware(s).

    - `{string} path`: The route path to which the middleware(s) should be applied.
    - `{...Function} middlewares`: The middleware functions to be applied.

  - `post(path, ...middlewares)`: Set up a route with POST method and apply middleware(s).
    - `{string} path`: The route path to which the middleware(s) should be applied.
    - `{...Function} middlewares`: The middleware functions to be applied.

- `async startServer(serverConfig)`: Starts an HTTP server based on the provided configuration. The `serverConfig` object contains all server related properties (see the `server` section in the `lib/schemas/config.js` file for a reference).

  - `{Object} serverConfig`: The server configuration object.

- `async initExport(options)`: Initializes the export process. Tasks such as configuring logging, checking cache and sources, and initializing the pool of resources happen during this stage. Function that is required to be called before trying to export charts or setting a server. The `options` is an object that contains all options.

  - `{Object} options`: All export options.

- `async singleExport(options)`: Starts a single export process based on the specified options. Runs the `startExport` underneath.

  - `{Object} options`: The options object containing configuration for a single export.

- `async batchExport(options)`: Starts a batch export process for multiple charts based on the information in the batch option. The batch is a string in the following format: `"infile1.json=outfile1.png;infile2.json=outfile2.png;..."`. Runs the `startExport` underneath.

  - `{Object} options`: The options object containing configuration for a batch export.

- `async startExport(settings, endCallback)`: Starts an export process. The `settings` contains final options gathered from all possible sources (config, env, cli, json). The `endCallback` is called when the export is completed, with an error object as the first argument and the second containing the base64 respresentation of a chart.

  - `{Object} settings`: The settings object containing export configuration.
  - `{function} endCallback`: The callback function to be invoked upon finalizing work or upon error occurance of the exporting process.

- `async initPool(config)`: Initializes the export pool with the provided configuration, creating a browser instance and setting up worker resources.

  - `{Object} config`: Configuration options for the export pool along with custom puppeteer arguments for the puppeteer.launch function.

- `async killPool()`: Kills all workers in the pool, destroys the pool, and closes the browser instance.

- `getOptions(getGlobal = false)`: Gets the global options of the export server instance.

  - `@param {boolean} [getGlobal = false]` - Optional parameter to decide whether to return the reference to the global options of the server instance object or return a copy of it.
  - `@returns {Object}` The global options object of the server instance.

- `setOptions(customOptions = {}, cliArgs = [])`: Sets the general options of the export server instance, keeping the principle of the options load priority from all available sources. It accepts optional `customOptions` object and `cliArgs` array with arguments from the CLI. These options will be validated and applied if provided.

  - `@param {Object} [customOptions={}]` - Optional custom options for additional configuration.
  - `@param {Array.<string>} [cliArgs=[]]` - Optional command line arguments for additional configuration.
  - `@param {boolean} [modifyGlobal = false]` - Optional parameter to decide whether to update and return the reference to the global options of the server instance object or return a copy of it.
  - `@returns {Object}` The updated general options object, reflecting the merged configuration from all available sources.

- `async shutdownCleanUp(exitCode)`: Clean up function to trigger before ending process for the graceful shutdown.

  - `{number} exitCode`: An exit code for the process.exit() function.

- `log(...args)`: Logs a message. Accepts a variable amount of arguments. Arguments after `level` will be passed directly to console.log, and/or will be joined and appended to the log file.

  - `{any} args`: An array of arguments where the first is the log level and the rest are strings to build a message with.

- `logWithStack(newLevel, error, customMessage)`: Logs an error message with its stack trace. Optionally, a custom message can be provided.

  - `{number} newLevel`: The log level.
  - `{Error} error`: The error object.
  - `{string} customMessage`: An optional custom message to be logged along with the error.

- `setLogLevel(newLevel)`: Sets the log level to the specified value. Log levels are (0 = no logging, 1 = error, 2 = warning, 3 = notice, 4 = verbose or 5 = benchmark).

  - `{number} newLevel`: The new log level to be set.

- `enableFileLogging(logDest, logFile)`: Enables file logging with the specified destination and log file.

  - `{string} logDest`: The destination path for log files.
  - `{string} logFile`: The log file name.

- `mapToNewConfig(oldOptions)`: Maps old-structured (PhantomJS) options to a new configuration format (Puppeteer).

  - `{Object} oldOptions`: Old-structured options to be mapped.

- `async manualConfig(configFileName)`: Allows manual configuration based on specified prompts and saves the configuration to a file.

  - `{string} configFileName`: The name of the configuration file.

- `printLogo(noLogo)`: Prints the Highcharts Export Server logo and version information.

  - `{boolean} noLogo`: If **true**, only prints version information without the logo.

- `printUsage(defaultConfig, noLogo)`: Prints the usage information for CLI arguments. If required, it can list properties recursively.

  - `{Object} defaultConfig` - Default configuration object for reference.
  - `{boolean} noLogo`: If **true**, only prints version information without the logo.

- `printVersion()`: Prints the Highcharts Export Server logo, version and license information.

# Examples

Samples and tests for every mentioned export method can be found in the `./samples` and `./tests` folders. Detailed descriptions are available in their corresponding sections on the [Wiki](https://github.com/highcharts/node-export-server/wiki).

# WebSocket

One of the new features that v4 introduces is the ability to configure and establish a WebSocket connection between the Export Server and a user-configured WebSocket server. This can be useful for gathering telemetry data and statistics about the usage of your Export Server instance.

## How It Works

When enabled, a WebSocket connection will be established on Export Server startup. The WebSocket server to which the connection is made must also be configured. The authorization process is completed by sending a JWT generated based on a secret that must also be set on the WebSocket server side.

Once the connection is established, the chart data from each request to the Export Server is passed to the telemetry module, which filters the data based on a JSON file that specifies which data needs to be sent. This file can be found under `./lib/schemas/telemetry.json` and can be modified as needed, but the proposed structure must be maintained. It is also possible to send the entire object of chart options by setting the `gatherAllOptions` option to **true**.

Data processed in this way is saved in an object that collects information about requests for a certain period and is batch sent to the WebSocket server at specified intervals. After sending, the object is cleared of request data and gathers new data until the next interval.

Please refer to the [Configuration](https://github.com/highcharts/node-export-server?tab=readme-ov-file#configuration) section for descriptions of the options.

## Additional Notes

- In order for the heartbeat mechanism between the WebSocket client and server to work correctly, the `pingTimeout` should be set to a higher value in milliseconds than its equivalent in the WebSocket server.

- Setting **0** for any of the interval/timeout-related options (`pingTimeout`, `reconnectInterval`, or `messageInterval`) will disable that option. Bear in mind, however, that disabling `pingTimeout` might result in WebSocket clients not being terminated if no response is received from the server.

- Disabling `pingTimeout` will also disable the reconnect mechanism.

- When using a self-signed certificate (for example, for testing purposes), the `rejectUnauthorized` option should be disabled. Otherwise, it will result in an error and the connection to the WebSocket server will fail.

# Tips, Tricks & Notes

## Note About Version And Help Information

Typing `highcharts-export-server --v` will display information about the current version of the Export Server, and `highcharts-export-server --h` will display information about available CLI options.

## Note About Deprecated Options

At some point during the transition process from the `PhantomJS` solution, certain options were deprecated. Here is a list of options that no longer work with the server based on `Puppeteer`:

- `async`
- `asyncRendering`
- `tmpdir`
- `dataOptions`
- `queueSize`

Additionally, some options are now named differently due to the new structure and categorization. Here is a list of old names and their corresponding new names (`old name` -> `new name`):

- `fromFile` -> `loadConfig`
- `sslOnly` -> `force` or `sslForce`
- `sslPath` -> `sslCertPath`
- `rateLimit` -> `maxRequests`
- `workers` -> `maxWorkers`

If you depend on any of the above options, the optimal approach is to directly change the old names to the new ones in the options. However, you don't have to do it manually, as there is a utility function called `mapToNewConfig` that can easily transfer the old-structured options to the new format. For an example, refer to the `./samples/module/optionsPhantomjs.js` file.

## Note About Chart Size

If you need to set the `height` or `width` of the chart, it can be done in two ways:

Set it in the `chart` config under:

- [`chart.height`](https://api.highcharts.com/highcharts/chart.height)
- [`chart.width`](https://api.highcharts.com/highcharts/chart.width)

Set it in the `exporting` config under:

- [`exporting.sourceHeight`](https://api.highcharts.com/highcharts/exporting.sourceHeight)
- [`exporting.sourceWidth`](https://api.highcharts.com/highcharts/exporting.sourceWidth)

The latter is preferred, as it allows you to set separate sizing when exporting and when displaying the chart on your web page.

Like previously mentioned, there are multiple ways to set and prioritize options, and the `height`, `width` and `scale` are no exceptions here. The priority goes like this:

1. Options from the `export` section of the provided options (CLI, JSON, etc.).
2. The `sourceHeight`, `sourceWidth` and `scale` from the `chart.exporting` section of chart's Highcharts options.
3. The `height` and `width` from the `chart` section of chart's Highcharts options.
4. The `sourceHeight`, `sourceWidth` and `scale` from the `chart.exporting` section of chart's Highcharts global options, if provided.
5. The `height` and `width` from the `chart` section of chart's Highcharts global options, if provided.
6. If no options are found to this point, the default values will be used (`height = 400`, `width = 600` and `scale = 1`).

## Note About Event Listeners

The Export Server attaches event listeners to `process.exit`, `uncaughtException` and signals such as `SIGINT`, `SIGTERM` and `SIGHUP`. This is to make sure that there are no memory leaks or zombie processes if the application is unexpectedly terminated.

Listeners are also attached to handle `uncaught exceptions`. If an exception occurs, the entire pool and browser instance are terminated, and the application is shut down.

If you do not want this behavior, start the server with `--listenToProcessExits 0` or `--listenToProcessExits false`.

Be aware though, that if you disable this and you do not take great care to manually kill the pool of resources along with a browser instance, your server will bleed memory when the app is terminated.

## Note About Resources

If `--resources` argument is not set and a file named `resources.json` exists in the folder from which the CLI tool was ran, it will use the `resources.json` file.

## Note About Worker Count & Work Limit

The Export Server utilizes a pool of workers, where each worker is a Puppeteer process (browser instance's page) responsible for the actual chart rasterization. The pool size can be set with the `--minWorkers` and `--maxWorkers` options, and should be tweaked to fit the hardware on which you are running the server.

It is recommended that you start with the default `4`, and work your way up (or down if `8` is too many for your setup, and things are unstable) gradually. The `tests/other/stress-test.js` script can be used to test the server and expects the server to be running on port `7801`.

Each of the workers has a maximum number of requests it can handle before it restarts itself to keep everything responsive. This number is `40` by default, and can be tweaked with `--workLimit`. As with `--minWorkers` and `--maxWorkers`, this number should also be tweaked to fit your use case. Also, the `--acquireTimeout` option is worth to mention as well, in case there would be problems with acquiring resources. It is set in miliseconds with `5000` as a default value. Lastly, the `--createTimeout` and `--destroyTimeout` options are similar to the `--acquireTimeout` but for resource's create and destroy actions.

# Usage

## Injecting The Highcharts Dependency

In order to use the Export Server, Highcharts needs to be injected into the export template (see the `./templates` folder for reference).

Since version 3.0.0, Highcharts is fetched in a Just-In-Time manner, making it easy to switch configurations. It is no longer required to explicitly accept the license, as in older versions. **However, the Export Server still requires a valid Highcharts license to be used**.

## Using In Automated Deployments

Since version 3.0.0, when using in automated deployments, the configuration can be loaded either using environment variables or a JSON configuration file.

For a reference on available variables, refer to the configuration section above.

If you are using the Export Server as a dependency in your application, depending on your setup, it may be possible to set the environment variables in the `package.json` file as follows:

On Linux/Mac OS X:

```
{
  "scripts": {
    "preinstall": "export <variable1>=<value1>&&<variable2>=<value2>&&..."
  }
}
```

On Windows:

```
{
  "scripts": {
    "preinstall": "set <variable1>=<value1>&&<variable2>=<value2>&&..."
  }
}
```

## Library Fetches

When fetching the built Highcharts library, the default behaviour is to fetch them from `code.highcharts.com`.

## Installing Fonts

Does your Linux server not have Arial or Calibri? Puppeteer uses the system installed fonts to render pages. Therefore the Highcharts Export Server requires fonts to be properly installed on the system in order to use them to render charts.

Note that the default font-family config in Highcharts is `"Lucida Grande", "Lucida Sans Unicode", Verdana, Arial, Helvetica, sans-serif"`.

Fonts are installed differently depending on your system. Please follow the below guides for font installation on most common systems.

### Mac OS X

Install your desired fonts with the Font Book app, or place it in `/Library/Fonts/` (system) or `~/Library/Fonts/` (user).

### Linux

Copy or move the TTF file to the `/usr/share/fonts/truetype` (may require sudo privileges):

```
mkdir -p /usr/share/fonts/truetype
cp yourFont.ttf /usr/share/fonts/truetype/
fc-cache -fv
```

### Windows

Copy or move the TTF file to `C:\Windows\Fonts\`:

```
copy yourFont.ttf C:\Windows\Fonts\yourFont.ttf
```

### Google Fonts

If you need Google Fonts in your custom installation, they can be had here: https://github.com/google/fonts.

Download them, and follow the above instructions for your OS.

# Debug Mode

Version 4.0.0 introduced a new mode that allows debugging the Puppeteer browser instance. This is particularly useful when setting up a custom server. It helps to delve into the implementation, observe how things work, and analyze and resolve potential problems.

## Launching

Setting the `--enableDebug` to **true** passes all debug options to the `puppeteer.launch()` function on startup. Together with the `--headless` option set to **false**, it launches the browser in a headful state providing a full version of the browser with a graphical user interface (GUI). While this serves as the minimal configuration to simply display the browser, Puppeteer offers additional options. Here is the full list:

- `--enableDebug`: Enables passing debug options to the `puppeteer.launch()`.
- `--headless`: Sets the browser's state.
- `--devtools`: Allows turning on the DevTools automatically upon launching the browser.
- `--listenToConsole`: Allows listening to messages from the browser's console.
- `--dumpio`: Redirects the browser's process `stdout` and `stderr` to `process.stdout` and `process.stderr` respectively.
- `--slowMo`: Delays Puppeteer operations by a specified amount of milliseconds.
- `--debuggingPort`: Specifies a debugging port for a browser.

## Debugging

There are two main ways to debug code:

- By adding a `debugger` statement within any client-side code (e.g., inside a `page.evaluate` callback). With the `--devtools` option set to **true**, the code execution will stop automatically.

- By running the export server with the `--inspect-brk=<PORT>` flag, and adding a `debugger` statement within any server-side code. Subsequently, navigate to `chrome://inspect/`, input the server's IP address and port (e.g., `localhost:9229`) in the Configure section. Clicking 'inspect' initiates debugging of the server-side code.

The `npm run start:debug` script from the `package.json` allows debugging code using both methods simultaneously. In this setup, client-side code is accessible from the devTools of a specific Puppeteer browser's page, while server-side code can be debugged from the devTools of `chrome://inspect/`.

For more details, refer to the [Puppeteer debugging guide](https://pptr.dev/guides/debugging).

## Additional Notes

- Ensure to set the `--headless` to **false** when the `--devtools` is set to **true**. Otherwise, there's a possibility that while DevTools may be recognized as enabled, the browser won't be displayed. Moreover, if a `debugger` is caught within the browser, it might lead to the entire debugging process getting stuck. In such scenarios, you can set the IP address and port (using the value of the `--debuggingPort` option) the same way as described in the section for debugging server-side code. This allows you to access DevTools and resume code execution.

- When using the `--listenToConsole` and `--dumpio` options, be aware that the server's console may become 'polluted' with messages from the browser. If you prefer to avoid this, simply set both options to **false**.

# Performance Notice

In cases of batch exports, using the HTTP server is faster than the CLI. This is due to the overhead of starting Puppeteer for each job when using the CLI.

So it is better to write a bash script that starts the server and then performs a set of POSTS to it through e.g. Curl if not wanting to host the Export Server as a service.

Alternatively, you can use the `--batch` switch if the output format is the same for each of the input files to process:

```
highcharts-export-server --batch "infile1.json=outfile1.png;infile2.json=outfile2.png;..."
```

Other switches can be combined with this switch.

## System Requirements

The system requirements largely depend on your use case.

The application is largely CPU and memory bound, so for heavy-traffic situations, it needs a fairly beefy server. It is recommended that the server has at least 1GB of memory regardless of traffic, and more than one core.

# License

[MIT](LICENSE). Note that a valid Highcharts License is also required to do exports.<|MERGE_RESOLUTION|>--- conflicted
+++ resolved
@@ -314,18 +314,12 @@
 - `HIGHCHARTS_VERSION`: Highcharts version to use (defaults to `latest`).
 - `HIGHCHARTS_CDN_URL`: Highcharts CDN URL of scripts to be used (defaults to `https://code.highcharts.com/`).
 - `HIGHCHARTS_FORCE_FETCH`: The flag that determines whether to refetch all scripts after each server rerun (defaults to `false`).
-- `HIGHCHARTS_CACHE_PATH`: A directory path where the fetched Highcharts scripts should be placed (defaults to `.cache`).
+- `HIGHCHARTS_CACHE_PATH`: A directory path where the fetched Highcharts scripts should be placed (defaults to `.cache`). Since v4.0.3 can be either absolute or relative path.
 - `HIGHCHARTS_ADMIN_TOKEN`: An authentication token that is required to switch the Highcharts version on the server at runtime (defaults to ``).
 - `HIGHCHARTS_CORE_SCRIPTS`: Highcharts core scripts to fetch (defaults to ``).
 - `HIGHCHARTS_MODULE_SCRIPTS`: Highcharts module scripts to fetch (defaults to ``).
 - `HIGHCHARTS_INDICATOR_SCRIPTS`: Highcharts indicator scripts to fetch (defaults to ``).
-<<<<<<< HEAD
 - `HIGHCHARTS_CUSTOM_SCRIPTS`: Additional custom scripts or dependencies to fetch (defaults to ``).
-=======
-- `HIGHCHARTS_FORCE_FETCH`: The flag that determines whether to refetch all scripts after each server rerun (defaults to `false`).
-- `HIGHCHARTS_CACHE_PATH`: In which directory should the fetched Highcharts scripts be placed (defaults to `.cache`). Since v4.0.3 can be either absolute or relative path.
-- `HIGHCHARTS_ADMIN_TOKEN`: An authentication token that is required to switch the Highcharts version on the server at runtime (defaults to ``).
->>>>>>> 4688a0ab
 
 ### Export Config
 
