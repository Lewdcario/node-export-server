--- conflicted
+++ resolved
@@ -262,27 +262,12 @@
 These are set as variables in your environment. They take precedence over options from the `lib/schemas/config.js` file. On Linux, use e.g. `export`.
 
 ### Export config
-<<<<<<< HEAD
-=======
-
->>>>>>> 75b16a94
+
 - `EXPORT_DEFAULT_TYPE`: The format of the file to export to. Can be jpeg, png, pdf or svg.
 - `EXPORT_DEFAULT_CONSTR`: The constructor to use. Can be chart, stockChart, mapChart or ganttChart.
 - `EXPORT_DEFAULT_HEIGHT`: The height of the exported chart. Overrides the option in the chart settings.
 - `EXPORT_DEFAULT_WIDTH`: The width of the exported chart. Overrides the option in the chart settings.
 - `EXPORT_DEFAULT_SCALE`: The scale of the exported chart. Ranges between 0.1 and 5.0.
-<<<<<<< HEAD
-
-### Highcharts config
-- `HIGHCHARTS_VERSION`: Highcharts version to use.
-- `HIGHCHARTS_CDN`: The CDN URL of Highcharts scripts to use.
-- `HIGHCHARTS_CORE_SCRIPTS`: Highcharts core scripts to fetch.
-- `HIGHCHARTS_MODULES`: Highcharts modules to fetch.
-- `HIGHCHARTS_INDICATORS`: Highcharts indicators to fetch.
-- `HIGHCHARTS_FORCE_FETCH`: Should refetch all the scripts after each server rerun.
-
-### Custom code config
-=======
 - `EXPORT_RASTERIZATION_TIMEOUT`: The number of milliseconds to wait for rendering a webpage.
 
 ### Highcharts config
@@ -296,34 +281,24 @@
 
 ### Custom code config
 
->>>>>>> 75b16a94
 - `HIGHCHARTS_ALLOW_CODE_EXECUTION`: If set to true, allow for the execution of arbitrary code when exporting.
 - `HIGHCHARTS_ALLOW_FILE_RESOURCES`: Allow injecting resources from the filesystem. Has no effect when running as a server.
 
 ### Server config
-<<<<<<< HEAD
-=======
-
->>>>>>> 75b16a94
+
 - `HIGHCHARTS_SERVER_ENABLE`: If set to true, starts a server on 0.0.0.0.
 - `HIGHCHARTS_SERVER_HOST`: The hostname of the server. Also starts a server listening on the supplied hostname.
 - `HIGHCHARTS_SERVER_PORT`: The port to use for the server. Defaults to 7801.
 
 ### Server SSL config
-<<<<<<< HEAD
-=======
-
->>>>>>> 75b16a94
+
 - `HIGHCHARTS_SERVER_SSL_ENABLE`: Enables the SSL protocol.
 - `HIGHCHARTS_SERVER_SSL_FORCE`: If set to true, forces the server to only serve over HTTPS.
 - `HIGHCHARTS_SERVER_SSL_PORT`: The port on which to run the SSL server.
 - `HIGHCHARTS_SERVER_SSL_CERT_PATH`: The path to the SSL certificate/key.
 
 ### Server rate limiting config
-<<<<<<< HEAD
-=======
-
->>>>>>> 75b16a94
+
 - `HIGHCHARTS_RATE_LIMIT_ENABLE`: Enables rate limiting.
 - `HIGHCHARTS_RATE_LIMIT_MAX`: Max requests allowed in a one minute.
 - `HIGHCHARTS_RATE_LIMIT_WINDOW`: The time window in minutes for rate limiting.
@@ -333,15 +308,6 @@
 - `HIGHCHARTS_RATE_LIMIT_SKIP_TOKEN`: Allows bypassing the rate limiter and should be provided with skipKey argument.
 
 ### Pool config
-<<<<<<< HEAD
-- `HIGHCHARTS_POOL_MIN_WORKERS`: The number of initial workers to spawn.
-- `HIGHCHARTS_POOL_MAX_WORKERS`: The number of max workers to spawn.
-- `HIGHCHARTS_POOL_WORK_LIMIT`: The pieces of work that can be performed before restarting process.
-- `HIGHCHARTS_POOL_QUEUE_SIZE`: The size of the request overflow queue.
-- `HIGHCHARTS_POOL_TIMEOUT`: The number of milliseconds before timing out.
-- `HIGHCHARTS_POOL_ACQUIRE_TIMEOUT`: The number of milliseconds to wait for acquiring a resource.
-- `HIGHCHARTS_POOL_REAPER_ENABLE`: Whether or not to evict workers after a certain time period.
-=======
 
 - `HIGHCHARTS_POOL_MIN_WORKERS`: The number of initial workers to spawn.
 - `HIGHCHARTS_POOL_MAX_WORKERS`: The number of max workers to spawn.
@@ -352,39 +318,26 @@
 - `HIGHCHARTS_POOL_IDLE_TIMEOUT`: The number of milliseconds after an idle resource is destroyed.
 - `HIGHCHARTS_POOL_CREATE_RETRY_INTERVAL`: The number of milliseconds after the create process is retried in case of fail.
 - `HIGHCHARTS_POOL_REAPER_INTERVAL`: The number of milliseconds after the check for idle resources to destroy is triggered.
->>>>>>> 75b16a94
 - `HIGHCHARTS_POOL_BENCHMARKING`: Enable benchmarking.
 - `HIGHCHARTS_POOL_LISTEN_TO_PROCESS_EXITS`: Set to false in order to skip attaching process.exit handlers.
 
 ### Logging config
-<<<<<<< HEAD
-=======
-
->>>>>>> 75b16a94
+
 - `HIGHCHARTS_LOG_LEVEL`: The log level (0: silent, 1: error, 2: warning, 3: notice, 4: verbose).
 - `HIGHCHARTS_LOG_FILE`: A name of a log file. The --logDest also needs to be set to enable file logging.
 - `HIGHCHARTS_LOG_DEST`: The path to store log files. Also enables file logging.
 
 ### UI config
-<<<<<<< HEAD
-=======
-
->>>>>>> 75b16a94
+
 - `HIGHCHARTS_UI_ENABLE`: Enables the UI for the export server.
 - `HIGHCHARTS_UI_ROUTE`: The route to attach the UI to.
 
 ### Other config
-<<<<<<< HEAD
+
 - `HIGHCHARTS_NO_LOGO`: Skip printing the logo on a startup. Will be replaced by a simple text.
 
 ### Proxy config
-=======
-
-- `HIGHCHARTS_NO_LOGO`: Skip printing the logo on a startup. Will be replaced by a simple text.
-
-### Proxy config
-
->>>>>>> 75b16a94
+
 - `PROXY_SERVER_HOST`: The host of the proxy server to use if exists.
 - `PROXY_SERVER_PORT`: The port of the proxy server to use if exists.
 - `PROXY_SERVER_TIMEOUT`: The timeout for the proxy server to use if exists.
@@ -408,10 +361,7 @@
 - `--globalOptions`: A stringified JSON or a filename with options to be passed into the Highcharts.setOptions (defaults to `false`).
 - `--themeOptions`: A stringified JSON or a filename with theme options to be passed into the Highcharts.setOptions (defaults to `false`).
 - `--batch`: Starts a batch job. A string that contains input/output pairs: "in=out;in=out;.." (defaults to `false`).
-<<<<<<< HEAD
-=======
 - `--rasterizationTimeout`: The number of milliseconds to wait for rendering a webpage (defaults to `1500`).
->>>>>>> 75b16a94
 - `--allowCodeExecution`: If set to true, allow for the execution of arbitrary code when exporting (defaults to `false`).
 - `--allowFileResources`: Allow injecting resources from the filesystem. Has no effect when running as a server (defaults to `true`).
 - `--customCode`: Custom code to be called before chart initialization. Can be a function, a code that will be wrapped within a function or a filename with the js extension (defaults to `false`).
@@ -430,25 +380,15 @@
 - `--maxRequests`: Max requests allowed in a one minute (defaults to `10`).
 - `--skipKey`: Allows bypassing the rate limiter and should be provided with skipToken argument (defaults to ``).
 - `--skipToken`: Allows bypassing the rate limiter and should be provided with skipKey argument (defaults to ``).
-<<<<<<< HEAD
-- `--initialWorkers`: The number of initial workers to spawn (defaults to `4`).
-- `--maxWorkers`: The number of max workers to spawn (defaults to `4`).
-- `--workLimit`: The pieces of work that can be performed before restarting process (defaults to `60`).
-- `--queueSize`: The size of the request overflow queue (defaults to `5`).
-- `--timeoutThreshold`: The number of milliseconds before timing out (defaults to `5000`).
-- `--acquireTimeout`: The number of milliseconds to wait for acquiring a resource (defaults to `5000`).
-- `--reaper`: Whether or not to evict workers after a certain time period (defaults to `true`).
-=======
 - `--minWorkers`: The number of initial workers to spawn (defaults to `4`).
 - `--maxWorkers`: The number of max workers to spawn (defaults to `8`).
-- `--workLimit`: The pieces of work that can be performed before restarting process (defaults to `60`).
+- `--workLimit`: The pieces of work that can be performed before restarting process (defaults to `40`).
 - `--acquireTimeout`: The number of milliseconds to wait for acquiring a resource (defaults to `5000`).
 - `--createTimeout`: The number of milliseconds to wait for creating a resource (defaults to `5000`).
 - `--destroyTimeout`: The number of milliseconds to wait for destroying a resource (defaults to `5000`).
 - `--idleTimeout`: The number of milliseconds after an idle resource is destroyed (defaults to `30000`).
 - `--createRetryInterval`: The number of milliseconds after the create process is retried in case of fail (defaults to `200`).
 - `--reaperInterval`: The number of milliseconds after the check for idle resources to destroy is triggered (defaults to `1000`).
->>>>>>> 75b16a94
 - `--benchmarking`: Enable benchmarking (defaults to `true`).
 - `--listenToProcessExits`: Set to false in order to skip attaching process.exit handlers (defaults to `true`).
 - `--logLevel`: The log level (0: silent, 1: error, 2: warning, 3: notice, 4: verbose) (defaults to `4`).
