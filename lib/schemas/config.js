--- conflicted
+++ resolved
@@ -348,11 +348,7 @@
         description: 'The port on which to run the SSL server.'
       },
       certPath: {
-<<<<<<< HEAD
-        envLink: 'HIGHCHARTS_SERVER_SSL_CERT_PATH',
-=======
         envLink: 'SERVER_SSL_CERT_PATH',
->>>>>>> 7f359683
         value: '',
         type: 'string',
         legacyName: 'sslPath',
