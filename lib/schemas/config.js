/*******************************************************************************

Highcharts Export Server

Copyright (c) 2016-2023, Highsoft

Licenced under the MIT licence.

Additionally a valid Highcharts license is required for use.

See LICENSE file in root for details.

*******************************************************************************/

// Load .env into environment variables
import dotenv from 'dotenv';

dotenv.config();

// This is the configuration object with all options and their default values,
// also from the .env file if one exists
export const defaultConfig = {
  puppeteer: {
    args: {
      value: [],
      type: 'string[]',
      description: 'Array of arguments to send to puppeteer.'
    }
  },
  highcharts: {
    version: {
      value: 'latest',
      envLink: 'HIGHCHARTS_VERSION',
      type: 'string',
      description: 'Highcharts version to use.'
    },
    cdnURL: {
      value: 'https://code.highcharts.com/',
      envLink: 'HIGHCHARTS_CDN',
      type: 'string',
      description: 'The CDN URL of Highcharts scripts to use.'
    },
    coreScripts: {
      envLink: 'HIGHCHARTS_CORE_SCRIPTS',
      value: ['highcharts', 'highcharts-more', 'highcharts-3d'],
      type: 'string[]',
      description: 'Highcharts core scripts to fetch.'
    },
    modules: {
      envLink: 'HIGHCHARTS_MODULES',
      value: [
        'stock',
        'map',
        'gantt',
        'exporting',
        'export-data',
        'parallel-coordinates',
        'accessibility',
        'annotations-advanced',
        'boost-canvas',
        'boost',
        'data',
        'draggable-points',
        'static-scale',
        'broken-axis',
        'heatmap',
        'tilemap',
        'timeline',
        'treemap',
        'treegraph',
        'item-series',
        'drilldown',
        'histogram-bellcurve',
        'bullet',
        'funnel',
        'funnel3d',
        'pyramid3d',
        'networkgraph',
        'pareto',
        'pattern-fill',
        'pictorial',
        'price-indicator',
        'sankey',
        'arc-diagram',
        'dependency-wheel',
        'series-label',
        'solid-gauge',
        'sonification',
        'stock-tools',
        'streamgraph',
        'sunburst',
        'variable-pie',
        'variwide',
        'vector',
        'venn',
        'windbarb',
        'wordcloud',
        'xrange',
        'no-data-to-display',
        'drag-panes',
        'debugger',
        'dumbbell',
        'lollipop',
        'cylinder',
        'organization',
        'dotplot',
        'marker-clusters',
        'hollowcandlestick',
        'heikinashi'
      ],
      type: 'string[]',
      description: 'Highcharts modules to fetch.'
    },
    indicators: {
      envLink: 'HIGHCHARTS_INDICATORS',
      value: ['indicators-all'],
      type: 'string[]',
      description: 'Highcharts indicators to fetch.'
    },
    scripts: {
      value: [
        'https://cdnjs.cloudflare.com/ajax/libs/moment.js/2.29.4/moment.min.js',
        'https://cdnjs.cloudflare.com/ajax/libs/moment-timezone/0.5.34/moment-timezone-with-data.min.js'
      ],
      type: 'string[]',
      description:
        'Additional direct scripts/optional dependencies (e.g. moment.js).'
    },
    forceFetch: {
      envLink: 'HIGHCHARTS_FORCE_FETCH',
      value: false,
      type: 'boolean',
      description:
        'Should all the scripts be refetched after rerunning the server.'
    }
  },
  export: {
    infile: {
      value: false,
      type: 'string',
      description:
        'The input file name along with a type (json or svg). It can be a correct JSON or SVG file.'
    },
    instr: {
      value: false,
      type: 'string',
      description:
        'An input in a form of a stringified JSON or SVG file. Overrides the --infile.'
    },
    options: {
      value: false,
      type: 'string',
      description: 'An alias for the --instr option.'
    },
    outfile: {
      value: false,
      type: 'string',
      description:
        'The output filename along with a type (jpeg, png, pdf or svg). Ignores the --type flag.'
    },
    type: {
      envLink: 'EXPORT_DEFAULT_TYPE',
      value: 'png',
      type: 'string',
      description:
        'The format of the file to export to. Can be jpeg, png, pdf or svg.'
    },
    constr: {
      envLink: 'EXPORT_DEFAULT_CONSTR',
      value: 'chart',
      type: 'string',
      description:
        'The constructor to use. Can be chart, stockChart, mapChart or ganttChart.'
    },
    defaultHeight: {
      envLink: 'EXPORT_DEFAULT_HEIGHT',
      value: 400,
      type: 'number',
      description:
        'The default height of the exported chart. Used when not found any value set.'
    },
    defaultWidth: {
      envLink: 'EXPORT_DEFAULT_WIDTH',
      value: 600,
      type: 'number',
      description:
        'The default width of the exported chart. Used when not found any value set.'
    },
    defaultScale: {
      envLink: 'EXPORT_DEFAULT_SCALE',
      value: 1,
      type: 'number',
      description:
        'The default scale of the exported chart. Ranges between 1 and 5.'
    },
    height: {
      type: 'number',
      value: false,
      description:
        'The default height of the exported chart. Overrides the option in the chart settings.'
    },
    width: {
      type: 'number',
      value: false,
      description:
        'The width of the exported chart. Overrides the option in the chart settings.'
    },
    scale: {
      value: false,
      type: 'number',
      description: 'The scale of the exported chart. Ranges between 1 and 5.'
    },
    globalOptions: {
      value: false,
      type: 'string',
      description:
        'A stringified JSON or a filename with options to be passed into the Highcharts.setOptions.'
    },
    themeOptions: {
      value: false,
      type: 'string',
      description:
        'A stringified JSON or a filename with theme options to be passed into the Highcharts.setOptions.'
    },
    batch: {
      value: false,
      type: 'string',
      description:
        'Starts a batch job. A string that contains input/output pairs: "in=out;in=out;..".'
    },
    rasterizationTimeout: {
      envLink: 'EXPORT_RASTERIZATION_TIMEOUT',
      value: 1500,
      type: 'number',
      description: 'The number of milliseconds to wait for rendering a webpage.'
    }
  },
  customCode: {
    allowCodeExecution: {
      envLink: 'HIGHCHARTS_ALLOW_CODE_EXECUTION',
      value: false,
      type: 'boolean',
      description:
        'If set to true, allow for the execution of arbitrary code when exporting.'
    },
    allowFileResources: {
      envLink: 'HIGHCHARTS_ALLOW_FILE_RESOURCES',
      value: true,
      type: 'boolean',
      description:
        'Allow injecting resources from the filesystem. Has no effect when running as a server.'
    },
    customCode: {
      value: false,
      type: 'string',
      description:
        'A function to be called before chart initialization. Can be a filename with the js extension.'
    },
    callback: {
      value: false,
      type: 'string',
      description: 'A JavaScript file with a function to run on construction.'
    },
    resources: {
      value: false,
      type: 'string',
      description:
        'An additional resource in a form of stringified JSON. It can contain files, js and css sections.'
    },
    loadConfig: {
      value: false,
      type: 'string',
      description: 'A file that contains a pre-defined config to use.'
    },
    createConfig: {
      value: false,
      type: 'string',
      description:
        'Allows to set options through a prompt and save in a provided config file.'
    }
  },
  server: {
    enable: {
      envLink: 'HIGHCHARTS_SERVER_ENABLE',
      value: false,
      type: 'boolean',
      cliName: 'enableServer',
      description: 'If set to true, starts a server on 0.0.0.0.'
    },
    host: {
      envLink: 'HIGHCHARTS_SERVER_HOST',
      value: '0.0.0.0',
      type: 'string',
      description:
        'The hostname of the server. Also starts a server listening on the supplied hostname.'
    },
    port: {
      envLink: 'HIGHCHARTS_SERVER_PORT',
      value: 7801,
      type: 'number',
      description: 'The port to use for the server. Defaults to 7801.'
    },
    ssl: {
      enable: {
        envLink: 'HIGHCHARTS_SERVER_SSL_ENABLE',
        value: false,
        type: 'boolean',
        cliName: 'enableSsl',
        description: 'Enables the SSL protocol.'
      },
      force: {
        envLink: 'HIGHCHARTS_SERVER_SSL_FORCE',
        value: false,
        type: 'boolean',
        cliName: 'sslForced',
        description:
          'If set to true, forces the server to only serve over HTTPS.'
      },
      port: {
        envLink: 'HIGHCHARTS_SERVER_SSL_PORT',
        value: 443,
        type: 'number',
        cliName: 'sslPort',
        description: 'The port on which to run the SSL server.'
      },
      certPath: {
        envLink: 'HIGHCHARTS_SERVER_SSL_CERT_PATH',
        value: '',
        type: 'string',
        description: 'The path to the SSL certificate/key.'
      }
    },
    rateLimiting: {
      enable: {
        envLink: 'HIGHCHARTS_RATE_LIMIT_ENABLE',
        value: false,
        type: 'boolean',
        cliName: 'enableRateLimiting',
        description: 'Enables rate limiting.'
      },
      maxRequests: {
        envLink: 'HIGHCHARTS_RATE_LIMIT_MAX',
        value: 10,
        type: 'number',
        description: 'Max requests allowed in a one minute.'
      },
      window: {
        envLink: 'HIGHCHARTS_RATE_LIMIT_WINDOW',
        value: 1,
        type: 'number',
        description: 'The time window in minutes for rate limiting.'
      },
      delay: {
        envLink: 'HIGHCHARTS_RATE_LIMIT_DELAY',
        value: 0,
        type: 'number',
        description:
          'The amount to delay each successive request before hitting the max.'
      },
      trustProxy: {
        envLink: 'HIGHCHARTS_RATE_LIMIT_TRUST_PROXY',
        value: false,
        type: 'boolean',
        description: 'Set this to true if behind a load balancer.'
      },
      skipKey: {
        envLink: 'HIGHCHARTS_RATE_LIMIT_SKIP_KEY',
        value: '',
        type: 'number|string',
        description:
          'Allows bypassing the rate limiter and should be provided with skipToken argument.'
      },
      skipToken: {
        envLink: 'HIGHCHARTS_RATE_LIMIT_SKIP_TOKEN',
        value: '',
        type: 'number|string',
        description:
          'Allows bypassing the rate limiter and should be provided with skipKey argument.'
      }
    }
  },
  pool: {
    minWorkers: {
      envLink: 'HIGHCHARTS_POOL_MIN_WORKERS',
      value: 4,
      type: 'number',
      description: 'The number of initial workers to spawn.'
    },
    maxWorkers: {
      envLink: 'HIGHCHARTS_POOL_MAX_WORKERS',
      value: 8,
      type: 'number',
      description: 'The number of max workers to spawn.'
    },
    workLimit: {
      envLink: 'HIGHCHARTS_POOL_WORK_LIMIT',
      value: 40,
      type: 'number',
      description:
        'The pieces of work that can be performed before restarting process.'
    },
    acquireTimeout: {
      envLink: 'HIGHCHARTS_POOL_ACQUIRE_TIMEOUT',
      value: 5000,
      type: 'number',
      description:
        'The number of milliseconds to wait for acquiring a resource.'
    },
    createTimeout: {
      envLink: 'HIGHCHARTS_POOL_CREATE_TIMEOUT',
      value: 5000,
      type: 'number',
      description: 'The number of milliseconds to wait for creating a resource.'
    },
    destroyTimeout: {
      envLink: 'HIGHCHARTS_POOL_DESTROY_TIMEOUT',
      value: 5000,
      type: 'number',
      description:
        'The number of milliseconds to wait for destroying a resource.'
    },
<<<<<<< HEAD
    reaper: {
      envLink: 'HIGHCHARTS_POOL_REAPER_ENABLE',
      value: true,
      type: 'boolean',
=======
    idleTimeout: {
      envLink: 'HIGHCHARTS_POOL_IDLE_TIMEOUT',
      value: 30000,
      type: 'number',
      description:
        'The number of milliseconds after an idle resource is destroyed.'
    },
    createRetryInterval: {
      envLink: 'HIGHCHARTS_POOL_CREATE_RETRY_INTERVAL',
      value: 200,
      type: 'number',
      description:
        'The number of milliseconds after the create process is retried in case of fail.'
    },
    reaperInterval: {
      envLink: 'HIGHCHARTS_POOL_REAPER_INTERVAL',
      value: 1000,
      type: 'number',
>>>>>>> 75b16a94
      description:
        'The number of milliseconds after the check for idle resources to destroy is triggered.'
    },
    benchmarking: {
      envLink: 'HIGHCHARTS_POOL_BENCHMARKING',
      value: false,
      type: 'boolean',
      description: 'Enable benchmarking.'
    },
    listenToProcessExits: {
      envLink: 'HIGHCHARTS_POOL_LISTEN_TO_PROCESS_EXITS',
      value: true,
      type: 'boolean',
      description:
        'Set to false in order to skip attaching process.exit handlers.'
    }
  },
  logging: {
    level: {
      envLink: 'HIGHCHARTS_LOG_LEVEL',
      value: 4,
      type: 'number',
      cliName: 'logLevel',
      description:
        'The log level (0: silent, 1: error, 2: warning, 3: notice, 4: verbose).'
    },
    file: {
      envLink: 'HIGHCHARTS_LOG_FILE',
      value: 'highcharts-export-server.log',
      type: 'string',
      cliName: 'logFile',
      description:
        'A name of a log file. The --logDest also needs to be set to enable file logging.'
    },
    dest: {
      envLink: 'HIGHCHARTS_LOG_DEST',
      value: 'log/',
      type: 'string',
      cliName: 'logDest',
      description: 'The path to store log files. Also enables file logging.'
    }
  },
  ui: {
    enable: {
      envLink: 'HIGHCHARTS_UI_ENABLE',
      value: false,
      type: 'boolean',
      cliName: 'enableUi',
      description: 'Enables the UI for the export server.'
    },
    route: {
      envLink: 'HIGHCHARTS_UI_ROUTE',
      value: '/',
      type: 'string',
      cliName: 'uiRoute',
      description: 'The route to attach the UI to.'
    }
  },
  other: {
    noLogo: {
      envLink: 'HIGHCHARTS_NO_LOGO',
      value: false,
      type: 'boolean',
      description:
        'Skip printing the logo on a startup. Will be replaced by a simple text.'
    }
  },
  payload: {}
};

// The config descriptions object for the prompts functionality. It contains
// information like:
// * Type of a prompt
// * Name of an option
// * Short description of a chosen option
// * Initial value
export const promptsConfig = {
  puppeteer: [
    {
      type: 'list',
      name: 'args',
      message: 'Puppeteer arguments',
      initial: defaultConfig.puppeteer.args.value.join(','),
      separator: ','
    }
  ],
  highcharts: [
    {
      type: 'text',
      name: 'version',
      message: 'Highcharts version',
      initial: defaultConfig.highcharts.version.value
    },
    {
      type: 'text',
      name: 'cdnURL',
      message: 'The url of CDN',
      initial: defaultConfig.highcharts.cdnURL.value
    },
    {
      type: 'multiselect',
      name: 'modules',
      message: 'Available modules',
      instructions: 'Space: Select specific, A: Select all, Enter: Confirm.',
      choices: defaultConfig.highcharts.modules.value
    },
    {
      type: 'list',
      name: 'scripts',
      message: 'Custom scripts',
      initial: defaultConfig.highcharts.scripts.value.join(','),
      separator: ','
    },
    {
      type: 'toggle',
      name: 'forceFetch',
      message: 'Should refetch all the scripts after each server rerun',
      initial: defaultConfig.highcharts.forceFetch.value
    }
  ],
  export: [
    {
      type: 'select',
      name: 'type',
      message: 'The default type of a file to export to',
      hint: `Default: ${defaultConfig.export.type.value}`,
      initial: 0,
      choices: ['png', 'jpeg', 'pdf', 'svg']
    },
    {
      type: 'select',
      name: 'constr',
      message: 'The default constructor for Highcharts to use',
      hint: `Default: ${defaultConfig.export.constr.value}`,
      initial: 0,
      choices: ['chart', 'stockChart', 'mapChart', 'ganttChart']
    },
    {
      type: 'number',
      name: 'defaultHeight',
      message: 'The default fallback height of the exported chart',
      initial: defaultConfig.export.defaultHeight.value
    },
    {
      type: 'number',
      name: 'defaultWidth',
      message: 'The default fallback width of the exported chart',
      initial: defaultConfig.export.defaultWidth.value
    },
    {
      type: 'number',
      name: 'defaultScale',
      message: 'The default fallback scale of the exported chart',
      initial: defaultConfig.export.defaultScale.value,
      min: 0.1,
      max: 5
    },
    {
      type: 'number',
      name: 'rasterizationTimeout',
      message: 'The number of milliseconds to wait for rendering a webpage',
      initial: defaultConfig.export.rasterizationTimeout.value
    }
  ],
  customCode: [
    {
      type: 'toggle',
      name: 'allowCodeExecution',
      message: 'Allow to execute custom code',
      initial: defaultConfig.customCode.allowCodeExecution.value
    },
    {
      type: 'toggle',
      name: 'allowFileResources',
      message: 'Allow file resources',
      initial: defaultConfig.customCode.allowFileResources.value
    }
  ],
  server: [
    {
      type: 'toggle',
      name: 'enable',
      message: 'Starts a server on 0.0.0.0',
      initial: defaultConfig.server.enable.value
    },
    {
      type: 'text',
      name: 'host',
      message: 'A hostname of a server',
      initial: defaultConfig.server.host.value
    },
    {
      type: 'number',
      name: 'port',
      message: 'A port of a server',
      initial: defaultConfig.server.port.value
    },
    {
      type: 'toggle',
      name: 'ssl.enable',
      message: 'Enable SSL protocol',
      initial: defaultConfig.server.ssl.enable.value
    },
    {
      type: 'toggle',
      name: 'ssl.force',
      message: 'Force to only serve over HTTPS',
      initial: defaultConfig.server.ssl.force.value
    },
    {
      type: 'number',
      name: 'ssl.port',
      message: 'Port on which to run the SSL server',
      initial: defaultConfig.server.ssl.port.value
    },
    {
      type: 'text',
      name: 'ssl.certPath',
      message: 'A path where to find the SSL certificate/key',
      initial: defaultConfig.server.ssl.certPath.value
    },
    {
      type: 'toggle',
      name: 'rateLimiting.enable',
      message: 'Enable rate limiting',
      initial: defaultConfig.server.rateLimiting.enable.value
    },
    {
      type: 'number',
      name: 'rateLimiting.maxRequests',
      message: 'Max requests allowed in a one minute',
      initial: defaultConfig.server.rateLimiting.maxRequests.value
    },
    {
      type: 'number',
      name: 'rateLimiting.window',
      message: 'The time window in minutes for rate limiting',
      initial: defaultConfig.server.rateLimiting.window.value
    },
    {
      type: 'number',
      name: 'rateLimiting.delay',
      message:
        'The amount to delay each successive request before hitting the max',
      initial: defaultConfig.server.rateLimiting.delay.value
    },
    {
      type: 'toggle',
      name: 'rateLimiting.trustProxy',
      message: 'Set this to true if behind a load balancer',
      initial: defaultConfig.server.rateLimiting.trustProxy.value
    },
    {
      type: 'text',
      name: 'rateLimiting.skipKey',
      message:
        'Allows bypassing the rate limiter and should be provided with skipToken argument',
      initial: defaultConfig.server.rateLimiting.skipKey.value
    },
    {
      type: 'text',
      name: 'rateLimiting.skipToken',
      message:
        'Allows bypassing the rate limiter and should be provided with skipKey argument',
      initial: defaultConfig.server.rateLimiting.skipToken.value
    }
  ],
  pool: [
    {
      type: 'number',
      name: 'minWorkers',
      message: 'The number of initial workers to spawn',
      initial: defaultConfig.pool.minWorkers.value
    },
    {
      type: 'number',
      name: 'maxWorkers',
      message: 'The number of max workers to spawn',
      initial: defaultConfig.pool.maxWorkers.value
    },
    {
      type: 'number',
      name: 'workLimit',
      message:
        'The pieces of work that can be performed before restarting a puppeteer process',
      initial: defaultConfig.pool.workLimit.value
    },
    {
      type: 'number',
      name: 'acquireTimeout',
      message: 'The number of milliseconds to wait for acquiring a resource',
      initial: defaultConfig.pool.acquireTimeout.value
    },
    {
      type: 'number',
      name: 'createTimeout',
      message: 'The number of milliseconds to wait for creating a resource',
      initial: defaultConfig.pool.createTimeout.value
    },
    {
      type: 'number',
      name: 'destroyTimeout',
      message: 'The number of milliseconds to wait for destroying a resource',
      initial: defaultConfig.pool.destroyTimeout.value
    },
    {
      type: 'number',
      name: 'idleTimeout',
      message: 'The number of milliseconds after an idle resource is destroyed',
      initial: defaultConfig.pool.idleTimeout.value
    },
    {
      type: 'number',
      name: 'createRetryInterval',
      message:
        'The number of milliseconds after the create process is retried in case of fail',
      initial: defaultConfig.pool.createRetryInterval.value
    },
    {
      type: 'number',
      name: 'reaperInterval',
      message:
        'The number of milliseconds after the check for idle resources to destroy is triggered',
      initial: defaultConfig.pool.reaperInterval.value
    },
    {
      type: 'toggle',
      name: 'benchmarking',
      message: 'Set benchmarking',
      initial: defaultConfig.pool.benchmarking.value
    },
    {
      type: 'toggle',
      name: 'listenToProcessExits',
      message: 'Set to false in order to skip attaching process.exit handlers',
      initial: defaultConfig.pool.listenToProcessExits.value
    }
  ],
  logging: [
    {
      type: 'number',
      name: 'level',
      message:
        'The log level (0: silent, 1: error, 2: warning, 3: notice, 4: verbose)',
      initial: defaultConfig.logging.level.value,
      round: 0,
      min: 0,
      max: 4
    },
    {
      type: 'text',
      name: 'file',
      message:
        'A name of a log file. The --logDest also needs to be set to enable file logging',
      initial: defaultConfig.logging.file.value
    },
    {
      type: 'text',
      name: 'dest',
      message: 'A path to log files. It enables file logging',
      initial: defaultConfig.logging.dest.value
    }
  ],
  ui: [
    {
      type: 'toggle',
      name: 'enable',
      message: 'Enable UI for the export server',
      initial: defaultConfig.ui.enable.value
    },
    {
      type: 'text',
      name: 'route',
      message: 'A route to attach the UI to',
      initial: defaultConfig.ui.route.value
    }
  ],
  other: [
    {
      type: 'toggle',
      name: 'noLogo',
      message:
        'Skip printing the logo on a startup. Will be replaced by a simple text',
      initial: defaultConfig.other.noLogo.value
    }
  ]
};

// Absolute props that, in case of merging recursively, need to be force merged
export const absoluteProps = [
  'options',
  'globalOptions',
  'themeOptions',
  'resources',
  'payload'
];

// Argument nesting level of all export server options
export const nestedArgs = {};

/**
 * Creates nested arguments chain for all options
 *
 * @param {object} obj - The object based on which the initial configuration be
 * made.
 * @param {string } propChain - Required for creating a string chain of
 * properties for nested arguments.
 */
const createNestedArgs = (obj, propChain = '') => {
  Object.keys(obj).forEach((k) => {
    if (!['puppeteer', 'highcharts'].includes(k)) {
      const entry = obj[k];
      if (typeof entry.value === 'undefined') {
        // Go deeper in the nested arguments
        createNestedArgs(entry, `${propChain}.${k}`);
      } else {
        // Create the chain of nested arguments
        nestedArgs[entry.cliName || k] = `${propChain}.${k}`.substring(1);
      }
    }
  });
};

createNestedArgs(defaultConfig);<|MERGE_RESOLUTION|>--- conflicted
+++ resolved
@@ -419,12 +419,6 @@
       description:
         'The number of milliseconds to wait for destroying a resource.'
     },
-<<<<<<< HEAD
-    reaper: {
-      envLink: 'HIGHCHARTS_POOL_REAPER_ENABLE',
-      value: true,
-      type: 'boolean',
-=======
     idleTimeout: {
       envLink: 'HIGHCHARTS_POOL_IDLE_TIMEOUT',
       value: 30000,
@@ -443,7 +437,6 @@
       envLink: 'HIGHCHARTS_POOL_REAPER_INTERVAL',
       value: 1000,
       type: 'number',
->>>>>>> 75b16a94
       description:
         'The number of milliseconds after the check for idle resources to destroy is triggered.'
     },
