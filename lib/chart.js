--- conflicted
+++ resolved
@@ -32,19 +32,13 @@
   // If the allowCodeExecution flag isn't set, we should refuse the usage
   // of callback, resources, and custom code. Additionally, the worker will
   // refuse to run arbitrary JavaScript.
-<<<<<<< HEAD
   if (!allowCodeExecution && customCodeOptions) {
-    if (customCodeOptions.callback || customCodeOptions.resources) {
-      const message = `callback and resources have been disabled for this server.
-=======
-  if (!allowCodeExecution) {
     if (
       customCodeOptions.callback ||
       customCodeOptions.resources ||
       customCodeOptions.customCode
     ) {
       const message = `callback, resources and customCode have been disabled for this server.
->>>>>>> f37a454b
 
       If you require these options, consider running your own instance of the export server, which can be found here: https://github.com/highcharts/node-export-server.
 
