/*******************************************************************************

Highcharts Export Server

Copyright (c) 2016-2022, Highsoft

Licenced under the MIT licence.

Additionally a valid Highcharts license is required for use.

See LICENSE file in root for details.

*******************************************************************************/

// @format

const { readFile, readFileSync } = require('fs');
const path = require('path');

const pool = require('./pool.js');
const { log } = require('./logger');
const {
<<<<<<< HEAD
  fixType,
  isCorrectJSON,
  optionsStringify,
=======
  clearText,
  fixType,
  isCorrectJSON,
>>>>>>> 94cfe049
  toBoolean,
  wrapAround
} = require('./utils.js');

let allowCodeExecution = false;

const doExport = (options, chartJson, endCallback, svg) => {
  let { export: exportOptions, customCode: customCodeOptions } = options;

  if (!customCodeOptions) {
    customCodeOptions = options.customCode = {};
  }

  // If the allowCodeExecution flag isn't set, we should refuse the usage
  // of callback, resources, and custom code. Additionally, the worker will
  // refuse to run arbitrary JavaScript.
  if (!allowCodeExecution && customCodeOptions) {
    if (
      customCodeOptions.callback ||
      customCodeOptions.resources ||
      customCodeOptions.customCode
    ) {
      // Send back a friendly message saying that the exporter does not support
      // these settings.
      return (
        endCallback &&
        endCallback(false, {
          error: true,
          message: clearText(
            `The callback, resources and customCode have been disabled for this
            server.`
          )
        })
      );
    }

    // Reset all additional custom code
    customCodeOptions.callback = false;
    customCodeOptions.resources = false;
    customCodeOptions.customCode = false;
  }

  // Clean properties to keep it lean and mean
  if (chartJson) {
    chartJson.chart = chartJson.chart || {};
    chartJson.exporting = chartJson.exporting || {};
    chartJson.exporting.enabled = false;

    if (chartJson.exporting.sourceWidth) {
      chartJson.chart.width = chartJson.exporting.sourceWidth;
    }

    if (chartJson.exporting.sourceHeight) {
      chartJson.chart.height = chartJson.exporting.sourceHeight;
    }

    if (!chartJson.chart.width) {
      chartJson.chart.width = exportOptions.width || 600;
    }

    if (!chartJson.chart.height) {
      chartJson.chart.height = exportOptions.height || 400;
    }
  }

  exportOptions.constr = exportOptions.constr || 'chart';
  exportOptions.type = fixType(exportOptions.type, exportOptions.outfile);
  if (exportOptions.type === 'svg') {
    exportOptions.width = false;
  }

  if (exportOptions.scale && parseInt(exportOptions.scale, 10) > 5) {
    exportOptions.scale = 5;
  }

  if (exportOptions.scale && parseInt(exportOptions.scale, 10) < 1) {
    exportOptions.scale = 1;
  }

  // Prepare global and theme options
  ['globalOptions', 'themeOptions'].forEach((optionsName) => {
    try {
      if (exportOptions && exportOptions[optionsName]) {
        if (exportOptions[optionsName].endsWith('.json')) {
          exportOptions[optionsName] = isCorrectJSON(
            readFileSync(
              path.join(__basedir, exportOptions[optionsName]),
              'utf8'
            )
          );
        } else {
          exportOptions[optionsName] = isCorrectJSON(
            exportOptions[optionsName],
            true
          );
        }
      }
    } catch (error) {
      exportOptions[optionsName] = {};
      log(1, `[chart] The ${optionsName} not found.`);
    }
  });

  // Prepare customCode
  customCodeOptions.customCode = wrapAround(customCodeOptions.customCode);

  const executeExport = () => {
    // Post the work to the pool
    pool
      .postWork(exportOptions.strInj || chartJson || svg, options)
      .then((result) => endCallback(result))
      .catch((error) => endCallback(false, error));
  };

  // This is kind of hacky, but looking for braces is a good way of knowing
  // if this is a file or not without having to waste time stating.
  // 'Cause no one uses curly braces in filename, right? ...right?
  // One interesting thing here is that this is a huge security issue
  // if this is a file and the options are coming from the http server
  // since it's possible to inject random files from the filesystem with it.
  // It *should* just cause a crash though.
  //
  // UPDATE: Added allowFileResources which is always set to false for HTTP
  // requests to avoid injecting arbitrary files from the fs.
  if (
    customCodeOptions &&
    customCodeOptions.allowFileResources &&
    customCodeOptions.callback &&
    customCodeOptions.callback.indexOf('{') < 0
  ) {
    readFile(
      path.join(__basedir, customCodeOptions.callback),
      (error, data) => {
        if (error) {
          log(2, `[chart] Error loading callback: ${error}.`);
          return (
            endCallback &&
            endCallback(
              false,
              'Error loading callback script. Check the file path.'
            )
          );
        }
        customCodeOptions.callback = data.toString();
        executeExport();
      }
    );
  } else {
    executeExport();
  }
};

/** Function for straight injecting the code
 * @module chart
 * @param options {object} - All options
 * @param endCallback {function} - The function to call when exporting is done
 *
 * Dangerous and must be used deliberately by someone who sets up a server
 * (see  --allowCodeExecution)
 */
const doStraightInject = (options, endCallback) => {
  try {
    let strInj;
    let instr = options.export.instr;

    if (typeof instr !== 'string') {
      // Try to stringify options
      strInj = instr = optionsStringify(
        instr,
        options.customCode?.allowCodeExecution
      );
    }
    strInj = instr.replaceAll(/\t|\n|\r/g, '').trim();

    // Get rid of the ;
    if (strInj[strInj.length - 1] === ';') {
      strInj = strInj.substring(0, strInj.length - 1);
    }

    // Save as stright inject string
    options.export.strInj = strInj;
    return doExport(options, false, endCallback);
  } catch (error) {
    log(
      1,
<<<<<<< HEAD
      '[chart] Malformed input detected for',
      exportOptions.requestId || '???',
      'input was',
      JSON.stringify(exportOptions, undefined, '  '),
      '.'
=======
      clearText(
        `[chart] Malformed input detected for ${
          exportOptions.requestId || '???'
        } input was ${JSON.stringify(exportOptions, undefined, '  ')}.`
      )
>>>>>>> 94cfe049
    );

    return (
      endCallback &&
      endCallback(
        false,
        JSON.stringify({
          error: true,
<<<<<<< HEAD
          message:
            'Malformed input: Please make sure that your JSON/JavaScript ' +
            'options are sent using the "options" attribute, and that' +
            " if you're using SVG it's unescaped."
=======
          message: clearText(
            `Malformed input: Please make sure that your JSON/JavaScript options
            are sent using the "options" attribute, and that if you're using
            SVG, it is unescaped.`
          )
>>>>>>> 94cfe049
        })
      )
    );
  }
};

/** Prepare input before exporting
 * @module chart
 * @param stringToExport {string} - String representation of SVG/export options
 * @param options {object} - All options
 * @param endCallback {function} - The function to call when exporting is done
 */
const exportAsString = (stringToExport, options, endCallback) => {
  const { allowCodeExecution, allowForceInject } = options.customCode;

  // Check if it is SVG
  if (
    stringToExport.indexOf('<svg') >= 0 ||
    stringToExport.indexOf('<?xml') >= 0
  ) {
    log(4, '[chart] Parsing input as SVG.');
    return doExport(options, false, endCallback, stringToExport);
  }

  // Perform a direct inject when forced
  if (toBoolean(allowForceInject)) {
    return doStraightInject(options, endCallback);
  }

  try {
    // Try to parse to JSON and call the doExport function
    const chartJSON = JSON.parse(stringToExport.replaceAll(/\t|\n|\r/g, ' '));

    // If a correct JSON, do the export
    return doExport(options, chartJSON, endCallback);
  } catch (error) {
    // Not a valid JSON
    if (toBoolean(allowCodeExecution)) {
      return doStraightInject(options, endCallback);
    } else {
      // Do not allow straight injection without the allowCodeExecution flag
      return (
        endCallback &&
        endCallback(false, {
          error: true,
          message: clearText(
            `Only JSON configurations and SVG is allowed for this server. If
            this is your server, JavaScript exporting can be enabled by starting
            the server with the --allowCodeExecution flag.`
          )
        })
      );
    }
  }
};

/** Start an exporting process
 * @module chart
 * @param options {object} - All options
 * @param endCallback {function} - The function to call when exporting is done
 */
module.exports = {
  startExport: async (options, endCallback) => {
    // Starting exporting process message
    log(4, '[chart] Starting exporting process.');

    // Get the export options
    const exportOptions = options.export;

    // If SVG is an input (argument can be sent only by the request)
    if (options.payload && options.payload.svg && options.payload.svg !== '') {
      return exportAsString(options.payload.svg.trim(), options, endCallback);
    }

    // Export using options from the file
    if (exportOptions.infile && exportOptions.infile.length) {
      log(4, '[chart] Attempting to export from an input file.');

      // Try to read the file
      return readFile(exportOptions.infile, 'utf8', (error, infile) => {
        if (error) {
          return log(1, `[chart] Error loading input file: ${error}.`);
        }

        // Get the string representation
        options.export.instr = infile;
        return exportAsString(
          options.export.instr.trim(),
          options,
          endCallback
        );
      });
    }

    // Export with options from the raw representation
    if (
      (exportOptions.instr && exportOptions.instr !== '') ||
      (exportOptions.options && exportOptions.options !== '')
    ) {
      log(4, '[chart] Attempting to export from a raw input.');

      // Perform a direct inject when forced
      if (toBoolean(options.customCode?.allowCodeExecution)) {
        return doStraightInject(options, endCallback);
      }

      // Either try to parse to JSON first or do the direct export
      return typeof exportOptions.instr === 'string'
        ? exportAsString(exportOptions.instr.trim(), options, endCallback)
        : doExport(
            options,
            exportOptions.instr || exportOptions.options,
            endCallback
          );
    }

    // No input specified, pass an error message to the callback
    log(
      1,
<<<<<<< HEAD
      '[chart] No input specified.',
      JSON.stringify(exportOptions, undefined, '  '),
      '.'
=======
      clearText(
        `[chart] No input specified.
        ${JSON.stringify(exportOptions, undefined, '  ')}.`
      )
>>>>>>> 94cfe049
    );

    return endCallback && endCallback(false, 'No input specified.');
  },
  getAllowCodeExecution: () => allowCodeExecution,
  setAllowCodeExecution: (value) => {
    allowCodeExecution = toBoolean(value);
  }
};<|MERGE_RESOLUTION|>--- conflicted
+++ resolved
@@ -20,15 +20,10 @@
 const pool = require('./pool.js');
 const { log } = require('./logger');
 const {
-<<<<<<< HEAD
+  clearText,
   fixType,
   isCorrectJSON,
   optionsStringify,
-=======
-  clearText,
-  fixType,
-  isCorrectJSON,
->>>>>>> 94cfe049
   toBoolean,
   wrapAround
 } = require('./utils.js');
@@ -214,19 +209,11 @@
   } catch (error) {
     log(
       1,
-<<<<<<< HEAD
-      '[chart] Malformed input detected for',
-      exportOptions.requestId || '???',
-      'input was',
-      JSON.stringify(exportOptions, undefined, '  '),
-      '.'
-=======
       clearText(
         `[chart] Malformed input detected for ${
           exportOptions.requestId || '???'
         } input was ${JSON.stringify(exportOptions, undefined, '  ')}.`
       )
->>>>>>> 94cfe049
     );
 
     return (
@@ -235,18 +222,11 @@
         false,
         JSON.stringify({
           error: true,
-<<<<<<< HEAD
-          message:
-            'Malformed input: Please make sure that your JSON/JavaScript ' +
-            'options are sent using the "options" attribute, and that' +
-            " if you're using SVG it's unescaped."
-=======
           message: clearText(
             `Malformed input: Please make sure that your JSON/JavaScript options
             are sent using the "options" attribute, and that if you're using
             SVG, it is unescaped.`
           )
->>>>>>> 94cfe049
         })
       )
     );
@@ -366,16 +346,10 @@
     // No input specified, pass an error message to the callback
     log(
       1,
-<<<<<<< HEAD
-      '[chart] No input specified.',
-      JSON.stringify(exportOptions, undefined, '  '),
-      '.'
-=======
       clearText(
         `[chart] No input specified.
         ${JSON.stringify(exportOptions, undefined, '  ')}.`
       )
->>>>>>> 94cfe049
     );
 
     return endCallback && endCallback(false, 'No input specified.');
