--- conflicted
+++ resolved
@@ -13,27 +13,18 @@
 *******************************************************************************/
 
 import { readFileSync } from 'fs';
-
-<<<<<<< HEAD
+import cache from './cache.js';
+import { log } from './logger.js';
+import svgTemplate  from './../templates/svg_export/svg_export.js';
+
+import benchmark from './benchmark.js';
+
 // TODO: remove this temp stuff. I had this idea of doing a general benchmarking
 // system, but it adds so much bloat in the code that it shouldn't be there.
-const benchmark = require('./benchmark');
-
-const cache = require('./cache');
-const { log } = require('./logger');
 
 // const jsonTemplate = require('./../templates/json_export/json_export.js');
-const svgTemplate = require('./../templates/svg_export/svg_export.js');
 
 ////////////////////////////////////////////////////////////////////////////////
-
-/** Get the clip region for the chart DOM node */
-=======
-import cache from './cache.js';
-import { log } from './logger.js';
-
-import jsonTemplate from '../templates/json_export/json_export.js';
-import svgTemplate from '../templates/svg_export/svg_export.js';
 
 /**
  * Gets the clip region for the chart DOM node.
@@ -41,7 +32,6 @@
  * @param {object} page - A page of a browser instance.
  * @return {object} - A clipped region.
  */
->>>>>>> 65f127ed
 const getClipRegion = (page) =>
   page.$eval('#chart-container', (element) => {
     const { x, y, width, height } = element.getBoundingClientRect();
@@ -117,8 +107,7 @@
  * @return {object} - The data returned from one of the methods for exporting
  * a specific type of an image.
  */
-<<<<<<< HEAD
-module.exports = async (page, chart, options) => {
+export default async (page, chart, options) => {
   /**
     * Keeps track of all resources added on the page with addXXXTag. etc
     * It's VITAL that all added resources ends up here so we can clear things 
@@ -132,11 +121,6 @@
       await res.dispose();
     }
   };
-=======
-export default async (browser, chart, options) => {
-  try {
-    log(4, '[export] Getting browser page.');
->>>>>>> 65f127ed
 
   try {
     const exportBench = benchmark('Puppeteer');
@@ -267,15 +251,10 @@
                   url: cssImportPath
                 }));
               } else if (options.customCode.allowFileResources) {
-<<<<<<< HEAD
                 injectedResources.push(await page.addStyleTag({
                   path: path.join(__basedir, cssImportPath)
                 }));
-=======
-                await page.addStyleTag({
-                  path: cssImportPath
-                });
->>>>>>> 65f127ed
+
               }
             }
           }
