/*******************************************************************************

Highcharts Export Server

Copyright (c) 2016-2021, Highsoft

Licenced under the MIT licence.

Additionally a valid Highcharts license is required for use.

See LICENSE file in root for details.

*******************************************************************************/

// @format

const http = require('http');
const https = require('https');

const cors = require('cors');
const express = require('express');
const bodyParser = require('body-parser');
const formData = require('express-form-data');
const fsPromises = require('fs').promises;
<<<<<<< HEAD
const log = require('./../logger').log;
const path = require('path');

const uiRoute = require('./routes/ui.js');
=======
const { join } = require('path').posix;

const { log } = require('./../logger');
>>>>>>> 1e29b4f1
const rateLimit = require('./rate-limit.js');

const healthRoute = require('./routes/health.js');
const chartRoute = require('./routes/temp-charts.js');
const exportRoutes = require('./routes/export.js');

// Create express app
const app = express();

// Enable CORS support
app.use(cors());

// Enable parsing of form data
app.use(
  formData.parse({
    maxFieldsSize: '50mb'
  })
);

// Enable body parser
app.use(bodyParser.json({ limit: '50mb' }));
app.use(bodyParser.urlencoded({ extended: true, limit: '50mb' }));
app.use(bodyParser.urlencoded({ extended: false, limit: '50mb' }));
app.use(
  bodyParser.urlencoded({
    type: 'multipart/form-data',
    extended: false,
    limit: '50mb'
  })
);

/** Error handler function */
const errorHandler = (error, socket) =>
  log(1, `[server] - Socket error - ${error}.`);

/** Attach error handlers for a server */
const attachErrorHandlers = (server) => {
  server.on('clientError', errorHandler);
  server.on('error', errorHandler);
  server.on('connection', (socket) =>
    socket.on('error', (error) => errorHandler(error, socket))
  );
};

module.exports = {
  /**
   * Start the server.
   */
  start: async (serverConfig) => {
    // Stop if not enabled
    if (!serverConfig.enable) {
      return false;
    }

<<<<<<< HEAD
    // Main server instance (http)
    const httpServer = http.createServer(app);
    attachErrorHandlers(httpServer);

    // Set up routes
    chartRoute(app, express);
    healthRoute(app);
    exportRoutes(app);
    app.use(express.static(path.join(__dirname, '../../public')));
    uiRoute(app);

    // Listen
    if (cfg.ssl && !cfg.ssl.force) {
      log(3, `server - started HTTP server on ${cfg.host}:${cfg.port}`);
      httpServer.listen(cfg.port, cfg.host);
=======
    // Listen HTTP server
    if (!serverConfig.ssl.enable && !serverConfig.ssl.force) {
      // Main server instance (HTTP)
      const httpServer = http.createServer(app);
      // Attach error handlers and listen to the server
      attachErrorHandlers(httpServer);
      // Listen
      httpServer.listen(serverConfig.port, serverConfig.host);

      log(
        3,
        `[server] - Started HTTP server on ${serverConfig.host}:${serverConfig.port}.`
      );
>>>>>>> 1e29b4f1
    }

    // Listen HTTPS server
    if (serverConfig.ssl.enable) {
      // Set up an SSL server also
      // @TODO: Add SSL certs
      let key, cert;

      try {
        // Get the SSL key
        key = await fsPromises.readFile(
          join(serverConfig.ssl.certPath, 'server.key'),
          'utf8'
        );

        // Get the SSL certificate
        cert = await fsPromises.readFile(
          join(serverConfig.ssl.certPath, 'server.crt'),
          'utf8'
        );
      } catch (error) {
        log(
          1,
          `[server] - Unable to load key/certificate from ${cfg.ssl.certPath}.`
        );
      }

      if (key && cert) {
        // Main server instance (HTTPS)
        const httpsServer = https.createServer(app);
        // Attach error handlers and listen to the server
        attachErrorHandlers(httpsServer);
        // Listen
        httpsServer.listen(serverConfig.ssl.port, serverConfig.host);

        log(
          3,
          `[server] - Started HTTPS server on ${serverConfig.host}:${serverConfig.ssl.port}.`
        );
      }
    }

    // Set up routes
    chartRoute(app, express);
    healthRoute(app);
    exportRoutes(app);

    // Enable the rate limiter if config says so
    if (
      serverConfig.rateLimiting &&
      serverConfig.rateLimiting.enable &&
      ![0, NaN].includes(serverConfig.rateLimiting.maxRequests)
    ) {
      rateLimit(app, serverConfig.rateLimiting);
    }

    return true;
  },

  /** Return the Express instance */
  express: () => express,

  /** Return the App instance */
  app: () => app,

  /** Add middleware to the server */
  use: (a, b) => {
    app.use(a, b);
  },

  /** Add a get route to the server */
  get: (path, callback) => {
    app.get(path, callback);
  },

  /** Add a post route to the server */
  post: (path, callback) => {
    app.post(path, callback);
  },

  /** Forcefully enable rate limiting */
  enableRateLimiting: (limitConfig) => rateLimit(app, limitConfig)
};<|MERGE_RESOLUTION|>--- conflicted
+++ resolved
@@ -14,6 +14,7 @@
 
 // @format
 
+const path = require('path');
 const http = require('http');
 const https = require('https');
 
@@ -22,21 +23,15 @@
 const bodyParser = require('body-parser');
 const formData = require('express-form-data');
 const fsPromises = require('fs').promises;
-<<<<<<< HEAD
-const log = require('./../logger').log;
-const path = require('path');
-
-const uiRoute = require('./routes/ui.js');
-=======
 const { join } = require('path').posix;
 
 const { log } = require('./../logger');
->>>>>>> 1e29b4f1
 const rateLimit = require('./rate-limit.js');
 
 const healthRoute = require('./routes/health.js');
 const chartRoute = require('./routes/temp-charts.js');
 const exportRoutes = require('./routes/export.js');
+const uiRoute = require('./routes/ui.js');
 
 // Create express app
 const app = express();
@@ -86,23 +81,6 @@
       return false;
     }
 
-<<<<<<< HEAD
-    // Main server instance (http)
-    const httpServer = http.createServer(app);
-    attachErrorHandlers(httpServer);
-
-    // Set up routes
-    chartRoute(app, express);
-    healthRoute(app);
-    exportRoutes(app);
-    app.use(express.static(path.join(__dirname, '../../public')));
-    uiRoute(app);
-
-    // Listen
-    if (cfg.ssl && !cfg.ssl.force) {
-      log(3, `server - started HTTP server on ${cfg.host}:${cfg.port}`);
-      httpServer.listen(cfg.port, cfg.host);
-=======
     // Listen HTTP server
     if (!serverConfig.ssl.enable && !serverConfig.ssl.force) {
       // Main server instance (HTTP)
@@ -116,7 +94,6 @@
         3,
         `[server] - Started HTTP server on ${serverConfig.host}:${serverConfig.port}.`
       );
->>>>>>> 1e29b4f1
     }
 
     // Listen HTTPS server
@@ -159,10 +136,14 @@
       }
     }
 
+    // Set up static folder
+    app.use(express.static(path.join(__dirname, '../../public')));
+
     // Set up routes
     chartRoute(app, express);
     healthRoute(app);
     exportRoutes(app);
+    uiRoute(app);
 
     // Enable the rate limiter if config says so
     if (
