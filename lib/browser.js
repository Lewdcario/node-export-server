/*******************************************************************************

Highcharts Export Server

Copyright (c) 2016-2024, Highsoft

Licenced under the MIT licence.

Additionally a valid Highcharts license is required for use.

See LICENSE file in root for details.

*******************************************************************************/

import { readFileSync } from 'fs';
import { join } from 'path';

import puppeteer from 'puppeteer';

import { getCachePath } from './cache.js';
import { getOptions } from './config.js';
import { envs } from './envs.js';
import { setupHighcharts } from './highcharts.js';
import { log, logWithStack } from './logger.js';
import { __dirname, expBackoff } from './utils.js';

import ExportError from './errors/ExportError.js';

// Get the template for the page
const template = readFileSync(__dirname + '/templates/template.html', 'utf8');

// To save the browser
let browser;

// To save the WebSocket endpoint in case of a sudden disconnect
let wsEndpoint;

/**
 * Reconnects to the browser instance when it is disconnected. If the current
 * browser connection is lost, it attempts to reconnect using the previous
 * WebSocket endpoint. If the reconnection fails, it will try to close the
 * browser and relaunch a new instance.
 */
async function reconnect() {
  try {
    // Start the reconnecting
    log(3, `[browser] Restarting the browser connection.`);

    // Try to reconnect the browser
    if (browser && !browser.connected) {
      browser = await puppeteer.connect({
        browserWSEndpoint: wsEndpoint
      });
    }

    // Save a new WebSocket endpoint
    wsEndpoint = browser.wsEndpoint();

    // Add the reconnect event again
    browser.on('disconnected', reconnect);

    // Log the success message
    log(3, `[browser] Browser reconnected successfully.`);
  } catch (error) {
    logWithStack(
      1,
      error,
      '[browser] Could not restore the browser connection, attempting to relaunch.'
    );

    // Try to close the browser before relaunching
    try {
      await close();
    } catch (error) {
      logWithStack(
        1,
        error,
        '[browser] Could not close the browser before relaunching (probably is already closed).'
      );
    }

    // Try to relaunch the browser
    await create(getOptions().puppeteer.args || []);

    // Log the success message
    log(3, `[browser] Browser relaunched successfully.`);
  }
}

/**
 * Retrieves the existing Puppeteer browser instance.
 *
 * @returns {Promise<Object>} A Promise resolving to the Puppeteer browser
 * instance.
 *
 * @throws {ExportError} Throws an ExportError if no valid browser has been
 * created.
 */
export function getBrowser() {
  if (!browser) {
    throw new ExportError('[browser] No valid browser has been created.', 500);
  }
  return browser;
}

/**
 * Creates a Puppeteer browser instance with the specified arguments.
 *
 * @param {Array.<string>} [puppeteerArg=[]] - Additional arguments for
 * Puppeteer launch.
 *
 * @returns {Promise<Object>} A Promise resolving to the Puppeteer browser
 * instance.
 *
 * @throws {ExportError} Throws an ExportError if max retries to open a browser
 * instance are reached, or if no browser instance is found after retries.
 */
export async function createBrowser(puppeteerArgs = []) {
  // Get `debug` and `other` options
  const { debug, other } = getOptions();

  // Get the `debug` options
  const { enable: enabledDebug, ...debugOptions } = debug;

  // Launch options for the browser instance
  const launchOptions = {
    headless: other.browserShellMode ? 'shell' : true,
    userDataDir: 'tmp',
    args: puppeteerArgs,
    // Must be disabled for debugging to work
<<<<<<< HEAD
    pipe: !enabledDebug,
=======
    pipe: envs.OTHER_CONNECTION_OVER_PIPE,
>>>>>>> 4688a0ab
    handleSIGINT: false,
    handleSIGTERM: false,
    handleSIGHUP: false,
    waitForInitialPage: false,
    defaultViewport: null,
    ...(enabledDebug && debugOptions)
  };

  // Create a browser
  if (!browser) {
    let tryCount = 0;

    const open = async () => {
      try {
        log(
          3,
          `[browser] Attempting to get a browser instance (try ${++tryCount}).`
        );

        // Launch the browser
        browser = await puppeteer.launch(launchOptions);

        // Close the initial pages if any found
        const pages = await browser.pages();
        if (pages) {
          for (const page of pages) {
            await page.close();
          }
        }

        // Only for the WebSocket connection
        if (!launchOptions.pipe) {
          // Save WebSocket endpoint
          wsEndpoint = browser.wsEndpoint();

          // Attach the disconnected event
          browser.on('disconnected', reconnect);
        }
      } catch (error) {
        logWithStack(
          1,
          error,
          '[browser] Failed to launch a browser instance.'
        );

        // Retry to launch browser until reaching max attempts
        if (tryCount < 25) {
          log(3, `[browser] Retry to open a browser (${tryCount} out of 25).`);
          await new Promise((response) => setTimeout(response, 4000));
          await open();
        } else {
          throw error;
        }
      }
    };

    try {
      await open();

      // Shell mode inform
      if (launchOptions.headless === 'shell') {
        log(3, `[browser] Launched browser in shell mode.`);
      }

      // Debug mode inform
      if (enabledDebug) {
        log(3, `[browser] Launched browser in debug mode.`);
      }
    } catch (error) {
      throw new ExportError(
        '[browser] Maximum retries to open a browser instance reached.',
        500
      ).setError(error);
    }

    if (!browser) {
      throw new ExportError('[browser] Cannot find a browser to open.', 500);
    }
  }

  // Return a browser promise
  return browser;
}

/**
 * Closes the Puppeteer browser instance if it is connected.
 *
 * @returns {Promise<boolean>} A Promise resolving to true after the browser
 * is closed.
 */
<<<<<<< HEAD
export async function closeBrowser() {
  // Close the browser when connnected
  if (browser?.connected) {
=======
export async function close() {
  // Close the browser when connected
  if (browser && browser.connected) {
>>>>>>> 4688a0ab
    await browser.close();
  }
  browser = null;
  log(4, '[browser] Closed the browser.');
}

/**
 * Creates a new Puppeteer Page within an existing browser instance.
 *
 * If the browser instance is not available, returns false.
 *
 * The function creates a new page, disables caching, sets content using
 * _setPageContent(), and returns the created Puppeteer Page.
 *
<<<<<<< HEAD
 * @returns {(boolean|Object)} Returns false if the browser instance is not
=======
 * @param {Object} poolResource - The pool resource that contians page and id.
 *
 * @returns {(boolean|object)} Returns false if the browser instance is not
>>>>>>> 4688a0ab
 * available, or a Puppeteer Page object representing the newly created page.
 */
export async function newPage(poolResource) {
  const startDate = new Date().getTime();

  // Throw an error in case of no connected browser
  if (!browser || !browser.connected) {
    throw new ExportError(`[browser] Browser is not yet connected.`, 400);
  }

  // Create a page
  poolResource.page = await browser.newPage();

  // Disable cache
  await poolResource.page.setCacheEnabled(false);

  // Set the content
<<<<<<< HEAD
  await _setPageContent(page);

  // Set page events
  _setPageEvents(page);
=======
  await setPageContent(poolResource.page);

  // Set page events
  setPageEvents(poolResource);

  // Check if the page is correctly created
  if (!poolResource.page || poolResource.page.isClosed()) {
    throw new ExportError('The page is invalid or closed.', 500);
  }
>>>>>>> 4688a0ab

  log(
    3,
    `[pool] Pool resource [${poolResource.id}] - Successfully created a worker, took ${
      new Date().getTime() - startDate
    }ms.`
  );

  // Return the resource with a ready to use page
  return poolResource;
}

/**
 * Clears the content of a Puppeteer Page based on the specified mode.
 *
<<<<<<< HEAD
 * @param {Object} page - The Puppeteer Page object to be cleared.
 * @param {boolean} [hardReset=false] - A flag indicating the type of clearing
=======
 * @param {Object} poolResource - The pool resource that contians page and id.
 * @param {boolean} hardReset - A flag indicating the type of clearing
>>>>>>> 4688a0ab
 * to be performed. If true, navigates to 'about:blank' and resets content
 * and scripts. If false, clears the body content by setting a predefined HTML
 * structure.
 *
 * @throws {Error} Logs thrown error if clearing the page content fails.
 */
export async function clearPage(poolResource, hardReset = false) {
  try {
    if (!poolResource.page.isClosed()) {
      if (hardReset) {
        // Navigate to about:blank
        await poolResource.page.goto('about:blank', {
          waitUntil: 'domcontentloaded'
        });

        // Set the content and and scripts again
<<<<<<< HEAD
        await _setPageContent(page);
=======
        await setPageContent(poolResource.page);
>>>>>>> 4688a0ab
      } else {
        // Clear body content
        await poolResource.page.evaluate(() => {
          document.body.innerHTML =
            '<div id="chart-container"><div id="container"></div></div>';
        });
      }
    }
  } catch (error) {
    logWithStack(
      2,
      error,
      `[pool] Pool resource [${poolResource.id}] - Content of the page could not be cleared.`
    );
    // Set the `workLimit` to exceeded in order to recreate the resource
    poolResource.workCount = getOptions().pool.workLimit + 1;
  }
}

/**
 * Adds custom JS and CSS resources to a Puppeteer Page based on the specified
 * options.
 *
 * @param {Object} page - The Puppeteer Page object to which resources will be
 * added.
 * @param {Object} customLogicOptions - The custom logic options.
 *
 * @returns {Promise<Array.<Object>>} Promise resolving to an array of injected
 * resources.
 */
export async function addPageResources(page, customLogicOptions) {
  // Injected resources array
  const injectedResources = [];

  // Use resources
  const resources = customLogicOptions.resources;
  if (resources) {
    const injectedJs = [];

    // Load custom JS code
    if (resources.js) {
      injectedJs.push({
        content: resources.js
      });
    }

    // Load scripts from all custom files
    if (resources.files) {
      for (const file of resources.files) {
        const isLocal = !file.startsWith('http') ? true : false;

        // Add each custom script from resources' files
        injectedJs.push(
          isLocal
            ? {
                content: readFileSync(file, 'utf8')
              }
            : {
                url: file
              }
        );
      }
    }

    for (const jsResource of injectedJs) {
      try {
        injectedResources.push(await page.addScriptTag(jsResource));
      } catch (error) {
        logWithStack(2, error, `[export] The JS resource cannot be loaded.`);
      }
    }
    injectedJs.length = 0;

    // Load CSS
    const injectedCss = [];
    if (resources.css) {
      let cssImports = resources.css.match(/@import\s*([^;]*);/g);
      if (cssImports) {
        // Handle css section
        for (let cssImportPath of cssImports) {
          if (cssImportPath) {
            cssImportPath = cssImportPath
              .replace('url(', '')
              .replace('@import', '')
              .replace(/"/g, '')
              .replace(/'/g, '')
              .replace(/;/, '')
              .replace(/\)/g, '')
              .trim();

            // Add each custom css from resources
            if (cssImportPath.startsWith('http')) {
              injectedCss.push({
                url: cssImportPath
              });
            } else if (customLogicOptions.allowFileResources) {
              injectedCss.push({
                path: join(__dirname, cssImportPath)
              });
            }
          }
        }
      }

      // The rest of the CSS section will be content by now
      injectedCss.push({
        content: resources.css.replace(/@import\s*([^;]*);/g, '') || ' '
      });

      for (const cssResource of injectedCss) {
        try {
          injectedResources.push(await page.addStyleTag(cssResource));
        } catch (error) {
          logWithStack(2, error, `[export] The CSS resource cannot be loaded.`);
        }
      }
      injectedCss.length = 0;
    }
  }
  return injectedResources;
}

/**
 * Clears out all state set on the page with addScriptTag/addStyleTag. Removes
 * injected resources and resets CSS and script tags on the page. Additionally,
 * it destroys previously existing charts.
 *
 * @param {Object} page - The Puppeteer Page object from which resources will
 * be cleared.
 * @param {Array.<Object>} injectedResources - Array of injected resources
 * to be cleared.
 */
export async function clearPageResources(page, injectedResources) {
  try {
    for (const resource of injectedResources) {
      await resource.dispose();
    }

    // Destroy old charts after export is done and reset all CSS and script tags
    await page.evaluate(() => {
      // We are not guaranteed that Highcharts is loaded, e,g, when doing SVG
      // exports
      if (typeof Highcharts !== 'undefined') {
        // eslint-disable-next-line no-undef
        const oldCharts = Highcharts.charts;

        // Check in any already existing charts
        if (Array.isArray(oldCharts) && oldCharts.length) {
          // Destroy old charts
          for (const oldChart of oldCharts) {
            oldChart && oldChart.destroy();
            // eslint-disable-next-line no-undef
            Highcharts.charts.shift();
          }
        }
      }

      // eslint-disable-next-line no-undef
      const [...scriptsToRemove] = document.getElementsByTagName('script');
      // eslint-disable-next-line no-undef
      const [, ...stylesToRemove] = document.getElementsByTagName('style');
      // eslint-disable-next-line no-undef
      const [...linksToRemove] = document.getElementsByTagName('link');

      // Remove tags
      for (const element of [
        ...scriptsToRemove,
        ...stylesToRemove,
        ...linksToRemove
      ]) {
        element.remove();
      }
    });
  } catch (error) {
    logWithStack(1, error, `[browser] Could not clear page's resources.`);
  }
}

/**
 * Sets the content for a Puppeteer Page using a predefined template
 * and additional scripts. Also, sets the pageerror in order to catch
 * and display errors from the window context.
 *
 * @param {Object} page - The Puppeteer Page object for which the content
 * is being set.
 */
async function _setPageContent(page) {
  await page.setContent(template, { waitUntil: 'domcontentloaded' });

  // Add all registered Higcharts scripts, quite demanding
  await page.addScriptTag({ path: join(getCachePath(), 'sources.js') });

  // Set the initial animObject
  await page.evaluate(setupHighcharts);
}

/**
 * Set events for a Puppeteer Page.
 *
 * @param {Object} poolResource - The pool resource that contians page and id.
 */
<<<<<<< HEAD
function _setPageEvents(page) {
  // Get `debug` options
  const { debug } = getOptions();

  // Set the console listener, if needed
  if (debug.enable && debug.listenToConsole) {
    page.on('console', (message) => {
      console.log(`[debug] ${message.text()}`);
    });
  }

  // Set the pageerror listener
  page.on('pageerror', async (error) => {
    await page.$eval(
=======
function setPageEvents(poolResource) {
  // Get debug options
  const { debug, pool } = getOptions();

  // Set the pageerror listener
  poolResource.page.on('pageerror', async (error) => {
    // TODO: Consider adding a switch here that turns on log(0) logging
    // on page errors.
    await poolResource.page.$eval(
>>>>>>> 4688a0ab
      '#container',
      (element, errorMessage) => {
        // eslint-disable-next-line no-undef
        if (window._displayErrors) {
          element.innerHTML = errorMessage;
        }
      },
      `<h1>Chart input data error: </h1>${error.toString()}`
    );
  });

  // Set the console listener, if needed
  if (debug.enable && debug.listenToConsole) {
    poolResource.page.on('console', (message) => {
      console.log(`[debug] ${message.text()}`);
    });
  }

  // Add the framedetached event if the connection is over WebSocket
  if (envs.OTHER_CONNECTION_OVER_PIPE === false) {
    poolResource.page.on('framedetached', async (frame) => {
      // Get the main frame
      const mainFrame = poolResource.page.mainFrame();

      // Check if a page's frame is detached and requires to be recreated
      if (
        frame === mainFrame &&
        mainFrame.detached &&
        poolResource.workCount <= pool.workLimit
      ) {
        log(
          3,
          `[browser] Pool resource [${poolResource.id}] - Page's frame detached.`
        );
        try {
          // Try to connect to a new page using exponential backoff strategy
          expBackoff(
            async (poolResourceId, poolResource) => {
              try {
                // Try to close the page with a detached frame
                if (!poolResource.page.isClosed()) {
                  await poolResource.page.close();
                }
              } catch (error) {
                log(
                  3,
                  `[browser] Pool resource [${poolResourceId}] - Could not close the page with a detached frame.`
                );
              }

              // Trigger a page creation
              await newPage(poolResource);
            },
            0,
            poolResource.id,
            poolResource
          );
        } catch (error) {
          logWithStack(
            3,
            error,
            `[browser] Pool resource [${poolResource.id}] - Could not create a new page.`
          );

          // Set the `workLimit` to exceeded in order to recreate the resource
          poolResource.workCount = pool.workLimit + 1;
        }
      }
    });
  }
}

export default {
  getBrowser,
  createBrowser,
  closeBrowser,
  newPage,
  clearPage,
  addPageResources,
  clearPageResources
};<|MERGE_RESOLUTION|>--- conflicted
+++ resolved
@@ -19,10 +19,10 @@
 
 import { getCachePath } from './cache.js';
 import { getOptions } from './config.js';
-import { envs } from './envs.js';
 import { setupHighcharts } from './highcharts.js';
 import { log, logWithStack } from './logger.js';
 import { __dirname, expBackoff } from './utils.js';
+import { envs } from './validate.js';
 
 import ExportError from './errors/ExportError.js';
 
@@ -34,58 +34,6 @@
 
 // To save the WebSocket endpoint in case of a sudden disconnect
 let wsEndpoint;
-
-/**
- * Reconnects to the browser instance when it is disconnected. If the current
- * browser connection is lost, it attempts to reconnect using the previous
- * WebSocket endpoint. If the reconnection fails, it will try to close the
- * browser and relaunch a new instance.
- */
-async function reconnect() {
-  try {
-    // Start the reconnecting
-    log(3, `[browser] Restarting the browser connection.`);
-
-    // Try to reconnect the browser
-    if (browser && !browser.connected) {
-      browser = await puppeteer.connect({
-        browserWSEndpoint: wsEndpoint
-      });
-    }
-
-    // Save a new WebSocket endpoint
-    wsEndpoint = browser.wsEndpoint();
-
-    // Add the reconnect event again
-    browser.on('disconnected', reconnect);
-
-    // Log the success message
-    log(3, `[browser] Browser reconnected successfully.`);
-  } catch (error) {
-    logWithStack(
-      1,
-      error,
-      '[browser] Could not restore the browser connection, attempting to relaunch.'
-    );
-
-    // Try to close the browser before relaunching
-    try {
-      await close();
-    } catch (error) {
-      logWithStack(
-        1,
-        error,
-        '[browser] Could not close the browser before relaunching (probably is already closed).'
-      );
-    }
-
-    // Try to relaunch the browser
-    await create(getOptions().puppeteer.args || []);
-
-    // Log the success message
-    log(3, `[browser] Browser relaunched successfully.`);
-  }
-}
 
 /**
  * Retrieves the existing Puppeteer browser instance.
@@ -128,11 +76,7 @@
     userDataDir: 'tmp',
     args: puppeteerArgs,
     // Must be disabled for debugging to work
-<<<<<<< HEAD
-    pipe: !enabledDebug,
-=======
     pipe: envs.OTHER_CONNECTION_OVER_PIPE,
->>>>>>> 4688a0ab
     handleSIGINT: false,
     handleSIGTERM: false,
     handleSIGHUP: false,
@@ -169,7 +113,7 @@
           wsEndpoint = browser.wsEndpoint();
 
           // Attach the disconnected event
-          browser.on('disconnected', reconnect);
+          browser.on('disconnected', _reconnect);
         }
       } catch (error) {
         logWithStack(
@@ -223,15 +167,9 @@
  * @returns {Promise<boolean>} A Promise resolving to true after the browser
  * is closed.
  */
-<<<<<<< HEAD
 export async function closeBrowser() {
-  // Close the browser when connnected
-  if (browser?.connected) {
-=======
-export async function close() {
   // Close the browser when connected
   if (browser && browser.connected) {
->>>>>>> 4688a0ab
     await browser.close();
   }
   browser = null;
@@ -246,13 +184,9 @@
  * The function creates a new page, disables caching, sets content using
  * _setPageContent(), and returns the created Puppeteer Page.
  *
-<<<<<<< HEAD
- * @returns {(boolean|Object)} Returns false if the browser instance is not
-=======
  * @param {Object} poolResource - The pool resource that contians page and id.
  *
  * @returns {(boolean|object)} Returns false if the browser instance is not
->>>>>>> 4688a0ab
  * available, or a Puppeteer Page object representing the newly created page.
  */
 export async function newPage(poolResource) {
@@ -270,22 +204,15 @@
   await poolResource.page.setCacheEnabled(false);
 
   // Set the content
-<<<<<<< HEAD
-  await _setPageContent(page);
+  await _setPageContent(poolResource.page);
 
   // Set page events
-  _setPageEvents(page);
-=======
-  await setPageContent(poolResource.page);
-
-  // Set page events
-  setPageEvents(poolResource);
+  _setPageEvents(poolResource);
 
   // Check if the page is correctly created
   if (!poolResource.page || poolResource.page.isClosed()) {
     throw new ExportError('The page is invalid or closed.', 500);
   }
->>>>>>> 4688a0ab
 
   log(
     3,
@@ -301,13 +228,8 @@
 /**
  * Clears the content of a Puppeteer Page based on the specified mode.
  *
-<<<<<<< HEAD
- * @param {Object} page - The Puppeteer Page object to be cleared.
+ * @param {Object} poolResource - The pool resource that contians page and id.
  * @param {boolean} [hardReset=false] - A flag indicating the type of clearing
-=======
- * @param {Object} poolResource - The pool resource that contians page and id.
- * @param {boolean} hardReset - A flag indicating the type of clearing
->>>>>>> 4688a0ab
  * to be performed. If true, navigates to 'about:blank' and resets content
  * and scripts. If false, clears the body content by setting a predefined HTML
  * structure.
@@ -324,11 +246,7 @@
         });
 
         // Set the content and and scripts again
-<<<<<<< HEAD
-        await _setPageContent(page);
-=======
-        await setPageContent(poolResource.page);
->>>>>>> 4688a0ab
+        await _setPageContent(poolResource.page);
       } else {
         // Clear body content
         await poolResource.page.evaluate(() => {
@@ -508,6 +426,58 @@
 }
 
 /**
+ * Reconnects to the browser instance when it is disconnected. If the current
+ * browser connection is lost, it attempts to reconnect using the previous
+ * WebSocket endpoint. If the reconnection fails, it will try to close the
+ * browser and relaunch a new instance.
+ */
+async function _reconnect() {
+  try {
+    // Start the reconnecting
+    log(3, `[browser] Restarting the browser connection.`);
+
+    // Try to reconnect the browser
+    if (browser && !browser.connected) {
+      browser = await puppeteer.connect({
+        browserWSEndpoint: wsEndpoint
+      });
+    }
+
+    // Save a new WebSocket endpoint
+    wsEndpoint = browser.wsEndpoint();
+
+    // Add the reconnect event again
+    browser.on('disconnected', _reconnect);
+
+    // Log the success message
+    log(3, `[browser] Browser reconnected successfully.`);
+  } catch (error) {
+    logWithStack(
+      1,
+      error,
+      '[browser] Could not restore the browser connection, attempting to relaunch.'
+    );
+
+    // Try to close the browser before relaunching
+    try {
+      await close();
+    } catch (error) {
+      logWithStack(
+        1,
+        error,
+        '[browser] Could not close the browser before relaunching (probably is already closed).'
+      );
+    }
+
+    // Try to relaunch the browser
+    await createBrowser(getOptions().puppeteer.args || []);
+
+    // Log the success message
+    log(3, `[browser] Browser relaunched successfully.`);
+  }
+}
+
+/**
  * Sets the content for a Puppeteer Page using a predefined template
  * and additional scripts. Also, sets the pageerror in order to catch
  * and display errors from the window context.
@@ -530,32 +500,13 @@
  *
  * @param {Object} poolResource - The pool resource that contians page and id.
  */
-<<<<<<< HEAD
-function _setPageEvents(page) {
-  // Get `debug` options
-  const { debug } = getOptions();
-
-  // Set the console listener, if needed
-  if (debug.enable && debug.listenToConsole) {
-    page.on('console', (message) => {
-      console.log(`[debug] ${message.text()}`);
-    });
-  }
-
-  // Set the pageerror listener
-  page.on('pageerror', async (error) => {
-    await page.$eval(
-=======
-function setPageEvents(poolResource) {
-  // Get debug options
+function _setPageEvents(poolResource) {
+  // Get `debug` and `pool` options
   const { debug, pool } = getOptions();
 
   // Set the pageerror listener
   poolResource.page.on('pageerror', async (error) => {
-    // TODO: Consider adding a switch here that turns on log(0) logging
-    // on page errors.
     await poolResource.page.$eval(
->>>>>>> 4688a0ab
       '#container',
       (element, errorMessage) => {
         // eslint-disable-next-line no-undef
