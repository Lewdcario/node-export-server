--- conflicted
+++ resolved
@@ -12,12 +12,10 @@
 
 *******************************************************************************/
 
-<<<<<<< HEAD
-const puppeteer = require('puppeteer');
-const fs = require('fs');
-=======
+
 import puppeteer from 'puppeteer';
->>>>>>> 65f127ed
+import fs from 'fs';
+import * as url from 'url';
 
 // The minimal args to speed up the browser
 const minimalArgs = [
@@ -60,14 +58,14 @@
 
 const users = {};
 
+const __dirname = url.fileURLToPath(new URL(".", import.meta.url));
+
 const template = fs.readFileSync(__dirname + '/../templates/template.html', 'utf8');
 
 let reopen = false;
 let browser;
 
-<<<<<<< HEAD
-module.exports = {
-  newPage: async () => {
+export const newPage = async () => {
     if (!browser) return false;
 
     const p = await browser.newPage();
@@ -91,39 +89,29 @@
     });
 
     return p;
-  },
+  }
 
-  get: async (id, puppeteerArgs) => {
-    const allArgs = [...minimalArgs, ...(puppeteerArgs || [])];
-    users[id] = true;
-
-    // Create a browser
-    if (!browser || reopen) {
-      browser = await puppeteer.launch({
-        headless: true,
-        args: allArgs,
-        userDataDir: __dirname + '/../tmp/'
-      });
-      reopen = false;
-    }
-=======
 export const get = async (id, puppeteerArgs) => {
   const allArgs = [...minimalArgs, ...(puppeteerArgs || [])];
   users[id] = true;
 
   // Create a browser
   if (!browser || reopen) {
+    try {
     browser = await puppeteer.launch({
       headless: true,
-      args: allArgs
+      args: allArgs,
+      userDataDir: './tmp/'
     });
     reopen = false;
+    } catch (e) {
+      log(0, e);
+    }
   }
 
   // Return a browser promise
   return browser;
 };
->>>>>>> 65f127ed
 
 export const close = async (id) => {
   // Delete user of a browser's instance
