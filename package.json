--- conflicted
+++ resolved
@@ -37,27 +37,8 @@
     "http-tests-single": "node ./tests/http/http_test_runner_single.js",
     "node-tests": "node ./tests/node/node_test_runner.js",
     "node-tests-single": "node ./tests/node/node_test_runner_single.js",
-<<<<<<< HEAD
     "unit:test": "node --experimental-vm-modules node_modules/jest/bin/jest.js",
     "prepare": "husky install || true"
-=======
-    "prepare": "husky install || true",
-    "build": "rollup -c",
-    "unit:test": "node --experimental-vm-modules node_modules/jest/bin/jest.js"
-  },
-  "devDependencies": {
-    "@rollup/plugin-terser": "^0.4.4",
-    "eslint": "^8.57.0",
-    "eslint-config-prettier": "^9.1.0",
-    "eslint-plugin-import": "^2.29.1",
-    "eslint-plugin-prettier": "^5.1.3",
-    "husky": "^9.0.11",
-    "jest": "^29.7.0",
-    "lint-staged": "^15.2.7",
-    "nodemon": "^3.1.4",
-    "prettier": "^3.3.2",
-    "rollup": "^4.18.0"
->>>>>>> 478aec3c
   },
   "dependencies": {
     "colors": "1.4.0",
@@ -66,25 +47,15 @@
     "dotenv": "^16.4.5",
     "express": "^4.19.2",
     "express-rate-limit": "^7.3.1",
-<<<<<<< HEAD
-    "https-proxy-agent": "^7.0.4",
+    "https-proxy-agent": "^7.0.5",
     "jsdom": "^24.1.0",
     "jsonwebtoken": "^9.0.2",
-    "multer": "^1.4.5-lts.1",
-    "prompts": "^2.4.2",
-    "puppeteer": "^22.12.0",
-    "tarn": "^3.0.2",
-    "uuid": "^10.0.0",
-    "ws": "^8.17.1",
-=======
-    "https-proxy-agent": "^7.0.5",
-    "jsdom": "^24.1.0",
     "multer": "^1.4.5-lts.1",
     "prompts": "^2.4.2",
     "puppeteer": "^22.12.1",
     "tarn": "^3.0.2",
     "uuid": "^10.0.0",
->>>>>>> 478aec3c
+    "ws": "^8.17.1",
     "zod": "^3.23.8"
   },
   "devDependencies": {
