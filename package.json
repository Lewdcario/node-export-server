{
  "name": "highcharts-export-server",
  "author": "Highsoft AS <support@highcharts.com> (http://www.highcharts.com/about)",
  "license": "MIT",
  "type": "module",
  "version": "4.0.0",
  "main": "./dist/index.esm.js",
  "engines": {
    "node": ">=18.12.0"
  },
  "exports": {
    ".": {
      "import": "./dist/index.esm.js",
      "require": "./dist/index.cjs"
    }
  },
  "repository": {
    "url": "https://github.com/highcharts/node-export-server",
    "type": "git"
  },
  "bin": {
    "highcharts-export-server": "./bin/cli.js"
  },
  "scripts": {
<<<<<<< HEAD
    "install": "node install.js",
    "prestart": "rm -rf tmp && node node_modules/puppeteer/install.js",
    "start": "node bin/cli.js --enableServer 1 --logLevel 4",
=======
    "install": "node ./install.js",
    "prestart": "rm -rf tmp || del -rf tmp /Q && node ./node_modules/puppeteer/install.mjs",
    "start": "node ./bin/cli.js --enableServer 1 --logLevel 2",
    "dev:start": "nodemon ./bin/cli.js --enableServer 1 --logLevel 4",
>>>>>>> 8c9f402b
    "lint": "eslint ./ --fix",
    "cli-tests": "node ./tests/cli/cli_test_runner.js",
    "cli-tests-single": "node ./tests/cli/cli_test_runner_single.js",
    "http-tests": "node ./tests/http/http_test_runner.js",
    "http-tests-single": "node ./tests/http/http_test_runner_single.js",
    "node-tests": "node ./tests/node/node_test_runner.js",
    "node-tests-single": "node ./tests/node/node_test_runner_single.js",
    "prepare": "husky install || true",
    "build": "rollup -c"
  },
  "devDependencies": {
    "@rollup/plugin-terser": "^0.4.4",
    "eslint": "^8.57.0",
    "eslint-config-prettier": "^9.1.0",
    "eslint-plugin-import": "^2.29.1",
    "eslint-plugin-prettier": "^5.1.3",
    "husky": "^9.0.11",
    "lint-staged": "^15.2.2",
    "nodemon": "^3.1.0",
    "prettier": "^3.2.5",
    "rollup": "^4.14.0"
  },
  "dependencies": {
    "colors": "1.4.0",
    "cors": "^2.8.5",
    "dotenv": "^16.4.5",
    "express": "^4.19.2",
    "express-rate-limit": "^7.2.0",
    "https-proxy-agent": "^7.0.4",
    "jsonwebtoken": "^9.0.2",
    "multer": "^1.4.5-lts.1",
    "prompts": "^2.4.2",
    "puppeteer": "^22.6.2",
    "tarn": "^3.0.2",
    "uuid": "^9.0.1",
    "ws": "^8.14.2",
    "zod": "^3.22.4"
  },
  "lint-staged": {
    "*.js": "npx eslint --cache --fix",
    "*.{js,css,md}": "npx prettier --write"
  }
}<|MERGE_RESOLUTION|>--- conflicted
+++ resolved
@@ -22,16 +22,10 @@
     "highcharts-export-server": "./bin/cli.js"
   },
   "scripts": {
-<<<<<<< HEAD
-    "install": "node install.js",
-    "prestart": "rm -rf tmp && node node_modules/puppeteer/install.js",
-    "start": "node bin/cli.js --enableServer 1 --logLevel 4",
-=======
     "install": "node ./install.js",
     "prestart": "rm -rf tmp || del -rf tmp /Q && node ./node_modules/puppeteer/install.mjs",
     "start": "node ./bin/cli.js --enableServer 1 --logLevel 2",
     "dev:start": "nodemon ./bin/cli.js --enableServer 1 --logLevel 4",
->>>>>>> 8c9f402b
     "lint": "eslint ./ --fix",
     "cli-tests": "node ./tests/cli/cli_test_runner.js",
     "cli-tests-single": "node ./tests/cli/cli_test_runner_single.js",
