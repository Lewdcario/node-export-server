# 4.0.0

<<<<<<< HEAD
- Added the `HIGHCHARTS_CACHE_PATH` option available through `.env` to set a custom directory for the fetched files.
=======
_Enhancements:_

- Improved server-related error handling by introducing new centralized error middlewares.
- Improved overall error handling by adding a main try-catch block to correctly capture and log errors occurring throughout the code.
- Introduced two new types of custom errors: `ExportError` for functionality-related errors and `HttpError` for server-related errors.
- Introduced a new error logging mechanism with stack tracing using new function called `logWithStack`.
- Changed the `customCode` section of options to `customLogic` in order to avoid confusion with the existing `customCode` property within.
- Changed the names of environment variables for a better representation of their roles (refer to all envs in the README's `Environment Variables` section).
- Added new environment variables (`NODE_ENV`, `HIGHCHARTS_ADMIN_TOKEN`, and `SERVER_BENCHMARKING`) to the `.env.sample` file, along with their descriptions in the README.
- Added several new functions to the `highcharts-export-server` module, including `logWithStack`, `setLogLevel`, `enableFileLogging`, `manualConfig`, `printLogo`, and `printUsage`.
- Added a new `initLogging` function where the `setLogLevel` and `enableFileLogging` logic are consolidated into one place.
- Added a new utility function, `isObjectEmpty`.
- Added a new logging level (`5`) for benchmarking logs.
- Added legacy names of options to the `defaultConfig` and `mapToNewConfig` function in order to support the old, PhantomJS-based structure of options.
- Reordered the `error` and `info` arguments in the callback of the `startExport` function.
- Renamed the `initPool` function to `initExport` in the main module.
- Renamed the `init` function to `initPool` in the pool module.
- Replaced the temporary benchmark module with a simpler server benchmark for evaluating export time.
- The `uncaughtException` handler now kills the pool, browser, and terminates the process with exit code 1, when enabled.
- The browser instance should be correctly closed now when an error occurs during pool creation.
- Corrected error handling and response sending in the `/change_hc_version.js` route.
- Corrected the `handleResources` function.
- Corrected samples, test scenarios, and test runners.
- Removed unnecessary separate `body-parser` package (already implemented in Express v4.16+).
- Bumped versions of most packages, with an update for the deprecated `Puppeteer` v21.1.1.
- Added missing Highcharts modules to stay up-to-date with the latest updates.
- Added missing JSDoc descriptions.
- Revamped all log messages, error messages, prompt messages, and info for improved clarity of information.
- README has been revised and corrected by incorporating additional information, improving descriptions, adding missing details, including new API information, and expanding with new sections such as `Available Endpoints`, `Examples`, and a `Note about Deprecated Options`.
- Updated Wiki pages with a new `Samples` section.

_Fixes:_

- Fixed `multer` related error: 'Field value too long'.
- Fixed type compatibility issues in the `pairArgumentValue` function, arising from CLI string arguments.
- Fixed the 'httpsProxyAgent is not a constructor' issue with the `https-proxy-agent` module.
- Fixed the issue of being unable to run both HTTP and HTTPS servers simultaneously.
- Fixed the issue with the `multiselect` type of values in prompt functionality triggered by the `--createConfig` option.
- Fixed the error handling in the `postWork` function which resulted in doubled errors.
- Fixed the deprecated description of the pool from the `generic-pool` to `tarn` notation, triggered by the `getPoolInfo` and `getPoolInfoJSON` functions.
- Fixed the issue of not gracefully terminating the process when an error occurs and a pool or browser already exists.
- Made minor corrections to ESLint and Prettier configuration.
- Other minor stability, linting and text corrections have been implemented.
>>>>>>> 5a48fdc9

# 3.1.1

- Version number is now correct in splash and `/health` when running as a node module.
- Fixed an issue with setting `minWorkers` and `maxWorkers` as CLI arguments.
- Fixed issues with page resets between exports causing exceptions.
- Fixed an issue with width settings causing bad exports if set to a percentage or a `px` suffixed width.
- Fixed an issue with SVG exports in the UI.

# 3.1.0

- Fixed an issue with SVG base 64 exports.
- Fixed several bugs with the worker pool.
- Changed name of the `initialWorkers` option to the `minWorkers`.
- Fixed hanging the server on start when initial resources (pages) couldn't be created.
- Fixed clearing page after the export.
- Removed the `queueSize` option, which doesn't have an equivalent in `tarn` resource pool.
- Removed the `timeoutThreshold` option and added the `idleTimeout` option in its place.
- Removed the `reaper` options, as tarn doesn't allow to enable/disable idle resources checking.
- Added `createTimeout` and `destroyTimeout` options for the resource pool.
- Added the `reaperInterval` option to set the interval for checking idle resources to destroy.
- Added the `createRetryInterval` option to set how long to idle after failed resource creation before trying again.
- Added the `rasterizationTimeout` option for setting the wait time for an image to be created.
- Updated the `.env.sample` file with new environment variables corresponding to above options.
- Updated the README file.
- Other small fixes.

# 3.0.5

- Fixed an issue with transparent backgrounds in PNG exports (#463).
- Fixed an issue with missing `filename` property (https://github.com/highcharts/highcharts/issues/20370).

# 3.0.4

- Fixed and issue with reading `resources.json` during exports.

# 3.0.3

- Fixed an issue with height and width for CSS (#419).
- Fixed `globalOptions` (#434).
- Other smaller fixes.

# 3.0.2

- Changed the priority of loading options to: config -> custom JSON -> envs -> CLI.
- Corrected the The unhandledRejection error, message: Protocol error: Connection closed. Most likely the page has been closed, an error related to closing the browser earlier than closing each of an active page.
- Refactored the way options are set (the setOptions function).
- Corrected straight inject with JS functions in chart's options (e.g. formatter), when the allowCodeExecution is set to true.
- Organized code into two separate functions (singleExport and batchExport).
- Corrected reseting global options for Highcharts between each export.
- Corrections for the linter.
- Samples and tests corrections.
- Added sample for the loadConfig option.
- Updated README.
- Other small fixes.

# 3.0.1

- Added missing shebang in `cli.js`.

# 3.0.0

_Fixes and enhancements:_

- Replaced PhantomJS with Puppeteer.
- Updated the config handling system to optionally load JSON files, and improved environment var loading.
- Rewrote the HC caching system: it's now easier to include custom modules/dependency lists in your own deployments.
- The install step no longer requires interaction when installing.
- Replaced the custom worker pool system with `tarn`.
- Error messages are now sent back to the client instead of being displayed in rasterized output.
- Updated NPM dependencies, removed deprecated and uneccessary dependencies.
- Lots of smaller bugfixes and tweaks.

_New features:_

- Added `/health` route to server to display basic server information.
- Added a UI served on `/` to perform exports from JSON configurations in browser.

# 2.1.0

This version is not backwards compatible out of the box!

_Breaking changes:_

- Log destinations must now exist before starting file logging
- When running in server mode, the following options are now disabled by default:
  - `callback`
  - `resources`
  - `customCode`

Disabled options can be enabled by adding the `--allowCodeExecution` flag when
starting the server. Using this flag is not recommended, and should not be
done unless the server is sandboxed and not reachable on the public internet.

_Changelog:_

- Added the `--allowCodeExecution` flag which is now required to be set when exporting pure JavaScript, using additional external resources, or using callback when running in server mode.
- Removed the `mkdirp` dependency.
- SVG exporting will now block JavaScript entirely.
- Added the `navigationLocked` flag to the Phantom page, which blocks e.g. `<iframe>` and page redirects.

# 2.0.30

- Fixed compatibility with `mkdirp >=v1.0`.

# 2.0.29

- Added polyfill for `DOMParser` to accommodate Highcharts 9.0.
- Updated some dependencies.

# 2.0.28

- Fixed UUID and mkdirp versions in package.json.

# 2.0.27

- Added `venn` module to build script.

# 2.0.26

- Added `coloraxis` module to build script.

# 2.0.25

- Fixed issue with optional scripts when using env variables to accept prompts.

# 2.0.23

- Fixed issue with optional dependencies when installing headless.

# 2.0.20-2.0.22

- Fixed pathing issue with NPM build when installing globally.

# 2.0.19

- Added support for fetching sources through `npm` for automated builds. To use, set `HIGHCHARTS_CDN` to `npm`.
- Added support for `pareto` charts.
- Fixed issue with script concatination causing exporting errors when including certain modules.

# 2.0.18

- Added HIGHCHARTS_CDN variable support for build process.

# 2.0.17

- Added support for 7.1 charts.
- Updated dependencies.

# 2.0.16

- Added support for bullet charts.
- Added support for Gantt charts.
- Added configuration option for chart generation timeout (`--timeoutThreshold`).
- Gracefull failing of 404 map collections now working properly.
- Increased max configuration size from 5MB to 50MB.
- Updated express version.
- Updated docs.

# 2.0.15

- Added `queueSize` option to `initPool` to set the request overfow queue size.
- Added option to supply `cdnURL` to build script (#133).
- Added `;` between included scripts. Fixes map collections (#128).
- Added `--skipKey` and `--skipToken` CLI options to configure the rate limiter.
- Added `--queueSize` switch to the CLI options to set the overflow queue size.
- Fixed issue with silent installs and default values.

# 2.0.14

- Fixed issue with CDN pull failing when using Highcharts < 6.0.

# 2.0.13

- Fixed an issue that caused a comma to appear when exporting charts.

# 2.0.12

- Build.js now uses cached respones when building styled mode to speed things up.
- `historgram-bellcurve` is now included by default.
- Added optional inclusion system to build.js.
  - Will now prompt for inclusion of `wordcloud` and `annotations`.

# 2.0.11

- Fixed another issue with `globalOptions` in CLI/Server mode.

# 2.0.10

- Fixed issue with injecting some resources when they weren't strings (e.g. `globalOptions`).

# 2.0.9

- Added build config for including moment.js support.

# 2.0.8

- Fixed `tmpdir` when starting in server mode.

# 2.0.7

- Now including sunburst/xrange/streamgraph/tilemap when baking with a supported version.
- Added package-lock.json.

# 2.0.6

- Fixed issue potentially causing SVG exports to hang.

# 2.0.5

- Increased timeout for rendering by 1 second.
- Fixed port numbers for stress test.

# 2.0.4

- Fixed bug causing unpredictable export results if one or more exported.
  charts contain bundled images.

# 2.0.3

- Server will now wait for bundled images to load.

# 2.0.2

- Server now respects `host` option.
- Added promise sample/test for batch export.

# 2.0.1

- Fixed `tmpdir` when running as server.

# 2.0.0

- Fixed Phantom cleanup: instead of reaping every 2.5s, workers are checked for timeout when other work is posted.
- Added additional error handlers to:
  - `hhtp(s)Server`, `process`.
- Worker busy check before restarting.
- Now checking if the client connection is still open before sending returns.
- Changed return codes for error conditions.
- Misc stability fixes.

# 1.0.15

- Fixed an issue with SVG export.

# 1.0.12

- Fixed an issue with `--batch` exporting.

# 1.0.11

- Fixed an issue with `themeOptions` when using CLI mode.
- Added `listenToProcessExits` option to pool.init(..).
- Exposed `listenToProcessExits` in CLI mode.
- Fixed issue with `--callback` when the callback was a file.

# 1.0.10

- Fixed an issue with batch exporting.
- Fixed `uuid` dependency version (thanks to @tonylukasavage).

# 1.0.9

- Set minimum node version to 5.10.0.

# 1.0.8

- Fixed `phantomjs-prebuilt` dependency version.<|MERGE_RESOLUTION|>--- conflicted
+++ resolved
@@ -1,8 +1,5 @@
 # 4.0.0
 
-<<<<<<< HEAD
-- Added the `HIGHCHARTS_CACHE_PATH` option available through `.env` to set a custom directory for the fetched files.
-=======
 _Enhancements:_
 
 - Improved server-related error handling by introducing new centralized error middlewares.
@@ -12,6 +9,7 @@
 - Changed the `customCode` section of options to `customLogic` in order to avoid confusion with the existing `customCode` property within.
 - Changed the names of environment variables for a better representation of their roles (refer to all envs in the README's `Environment Variables` section).
 - Added new environment variables (`NODE_ENV`, `HIGHCHARTS_ADMIN_TOKEN`, and `SERVER_BENCHMARKING`) to the `.env.sample` file, along with their descriptions in the README.
+- Added the `HIGHCHARTS_CACHE_PATH` option available through `.env` to set a custom directory for the fetched files.
 - Added several new functions to the `highcharts-export-server` module, including `logWithStack`, `setLogLevel`, `enableFileLogging`, `manualConfig`, `printLogo`, and `printUsage`.
 - Added a new `initLogging` function where the `setLogLevel` and `enableFileLogging` logic are consolidated into one place.
 - Added a new utility function, `isObjectEmpty`.
@@ -46,7 +44,6 @@
 - Fixed the issue of not gracefully terminating the process when an error occurs and a pool or browser already exists.
 - Made minor corrections to ESLint and Prettier configuration.
 - Other minor stability, linting and text corrections have been implemented.
->>>>>>> 5a48fdc9
 
 # 3.1.1
 
